--- conflicted
+++ resolved
@@ -5,14 +5,6 @@
 import LayerManagement from './components/sidebar/LayerManagement';
 import MapComponent from './components/maps/MapComponent';
 import AgentInterface from './components/chat/AgentInterface';
-<<<<<<< HEAD
-import StoreExposer from './components/StoreExposer';
-
-interface Message {
-  role: "user" | "agent";
-  content: string;
-}
-=======
 import {
   ChevronLeft,
   ChevronRight,
@@ -21,7 +13,6 @@
   Layers,
   MessageCircle,
 } from 'lucide-react';
->>>>>>> bc569c17
 
 export default function Home() {
   const [widths, setWidths] = useState<number[]>([4, 18, 56, 22]);
@@ -81,30 +72,6 @@
 
   return (
     <>
-<<<<<<< HEAD
-      <StoreExposer />
-      <div className="relative h-screen w-screen overflow-hidden">
-      {/* Menubar Panel - left side, 4% width */}
-      <div className="fixed left-0 top-0 bottom-0 w-[4%] z-[2]" style={{ backgroundColor: 'rgb(64, 64, 64)' }}>
-        <Sidebar />
-      </div>
-      
-      {/* Layer Management Panel - left 4%, 18% width */}
-      <div className="fixed left-[4%] top-0 w-[18%] h-full" style={{ backgroundColor: 'rgb(255, 255, 255)' }}>
-        <LayerManagement />
-      </div>
-      
-      {/* Map Panel - center, 56% width */}
-      <div className="fixed top-0 left-[22%] right-[22%] bottom-0 w-[56%]">
-        <MapComponent />
-      </div>
-      
-      {/* Chat Panel - right side, 22% width */}
-      <div className="fixed right-0 top-0 w-[22%] h-full z-[2]" style={{ backgroundColor: 'rgb(255, 255, 255)' }}>
-        <AgentInterface />
-      </div>
-    </div>
-=======
       {/* Mobile menu toggle */}
       <button
         className="md:hidden fixed top-4 right-4 z-20 p-2 bg-gray-200 rounded-full hover:bg-gray-300"
@@ -202,7 +169,6 @@
           </button>
         )}
       </div>
->>>>>>> bc569c17
     </>
   );
 }