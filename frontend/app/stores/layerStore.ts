// stores/layerStore.ts
import { create } from "zustand";
import { GeoDataObject } from "../models/geodatamodel";
import { suggestColor } from "../hooks/useLllmConfig";

type LayerStore = {
  layers: GeoDataObject[];
  globalGeodata: GeoDataObject[];
  zoomTo: string | number | null;
  setZoomTo: (id: string | number | null) => void;
  addLayer: (layer: GeoDataObject) => void;
  removeLayer: (resource_id: string | number) => void;
  toggleLayerVisibility: (resource_id: string | number) => void;
  toggleLayerSelection: (resource_id: string | number) => void;
  resetLayers: () => void;
  selectLayerForSearch: (resource_id: string | number) => void;
  reorderLayers: (from: number, to: number) => void;
<<<<<<< HEAD
  updateLayerStyle: (resource_id: string | number, styleOptions: Partial<import("../models/geodatamodel").StyleOptions>) => void;
=======
  // Backend State Sync method
  synchronizeLayersFromBackend: (backend_layers: GeoDataObject[]) => void;
  synchronizeGlobalGeodataFromBackend: (backend_global_geodata: GeoDataObject[]) => void;
>>>>>>> 238f9c70
};

// Utility to pick a suggested color based on layer name
function getSuggestedColor(name: string): string {
  const key = name.toLowerCase();
  if (key.includes('river')) return '#3388ff';
  if (key.includes('lake') || key.includes('water')) return '#4192c4';
  if (key.includes('forest') || key.includes('wood')) return '#228B22';
  if (key.includes('road') || key.includes('highway')) return '#ff8c00';
  if (key.includes('city') || key.includes('town')) return '#e6194b';
  // fallback: random pastel
  const letters = '89ABCDEF';
  let color = '#';
  for (let i = 0; i < 6; i++) {
    color += letters[Math.floor(Math.random() * letters.length)];
  }
  return color;
}

export const useLayerStore = create<LayerStore>((set, get) => ({
  layers: [],
  globalGeodata: [],
  zoomTo: null,
  setZoomTo: (id) => set({ zoomTo: id }), // now id can be null
  addLayer: (layer) => {
    const id = layer.id;
    // initial random pastel until LLM suggestion returns
    const letters = '89ABCDEF';
    let fallback = '#';
    for (let i = 0; i < 6; i++) {
      fallback += letters[Math.floor(Math.random() * letters.length)];
    }
    set((state) => {
      const withoutOld = state.layers.filter((l) => l.id !== layer.id);
      return {
        layers: [
          ...withoutOld,
          {
            ...layer,
            visible: true,
            style: {
              strokeColor: fallback,
              fillColor: fallback,
              fillOpacity: 0.5,
            },
          },
        ],
      };
    });
    // async LLM-based color suggestion
    suggestColor(layer.name || layer.id.toString(), layer.properties || {})
      .then((color) => {
        get().updateLayerStyle(id, { strokeColor: color, fillColor: color });
      })
      .catch((err) => console.error('Color suggestion error:', err));
  },
  removeLayer: (resource_id) =>
    set((state) => ({
      layers: state.layers.filter((layer) => layer.id !== resource_id),
    })),
  toggleLayerVisibility: (resource_id) =>
    set((state) => ({
      layers: state.layers.map((layer) =>
        layer.id === resource_id
          ? { ...layer, visible: !layer.visible }
          : layer
      ),
    })),
  resetLayers: () => set({ layers: [] }),
  selectLayerForSearch: (resource_id) =>
    set((state) => ({
      layers: state.layers.map((l) => ({
        ...l,
        selected: l.id === resource_id,
      })),
    })),
  // --- Modified Function ---
  toggleLayerSelection: (resource_id) =>
    set((state) => ({
      layers: state.layers.map((l) =>
        l.id === resource_id
          ? { ...l, selected: !l.selected } // Toggle the selected status
          : l // Keep others as they are
      ),
    })),
  // --- End Modified Function ---
  reorderLayers: (from, to) =>
    set((state) => {
      const layers = [...state.layers];
      const [removed] = layers.splice(from, 1);
      layers.splice(to, 0, removed);
      return { layers };
    }),
<<<<<<< HEAD
  // Update styling options for a given layer
  updateLayerStyle: (resource_id, styleOptions) =>
    set((state) => ({
      layers: state.layers.map((layer) =>
        layer.id === resource_id
          ? { ...layer, style: { ...layer.style, ...styleOptions } }
          : layer
      ),
    })),
=======
  // Backend State Sync
  synchronizeLayersFromBackend: (backend_layers) =>
    set((state) => {
      const layers = backend_layers;
      //TODO: Maybe merge/improve later on?
      return { layers };
    }),
  synchronizeGlobalGeodataFromBackend: (backend_global_geodata) =>
    set((state) => {
      const globalGeodata = backend_global_geodata;
      //TODO: Maybe merge/improve later on?
      return { globalGeodata };
    }),
>>>>>>> 238f9c70
}));<|MERGE_RESOLUTION|>--- conflicted
+++ resolved
@@ -15,13 +15,10 @@
   resetLayers: () => void;
   selectLayerForSearch: (resource_id: string | number) => void;
   reorderLayers: (from: number, to: number) => void;
-<<<<<<< HEAD
   updateLayerStyle: (resource_id: string | number, styleOptions: Partial<import("../models/geodatamodel").StyleOptions>) => void;
-=======
   // Backend State Sync method
   synchronizeLayersFromBackend: (backend_layers: GeoDataObject[]) => void;
   synchronizeGlobalGeodataFromBackend: (backend_global_geodata: GeoDataObject[]) => void;
->>>>>>> 238f9c70
 };
 
 // Utility to pick a suggested color based on layer name
@@ -115,7 +112,6 @@
       layers.splice(to, 0, removed);
       return { layers };
     }),
-<<<<<<< HEAD
   // Update styling options for a given layer
   updateLayerStyle: (resource_id, styleOptions) =>
     set((state) => ({
@@ -125,7 +121,6 @@
           : layer
       ),
     })),
-=======
   // Backend State Sync
   synchronizeLayersFromBackend: (backend_layers) =>
     set((state) => {
@@ -139,5 +134,4 @@
       //TODO: Maybe merge/improve later on?
       return { globalGeodata };
     }),
->>>>>>> 238f9c70
 }));