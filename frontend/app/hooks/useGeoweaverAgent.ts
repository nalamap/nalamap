--- conflicted
+++ resolved
@@ -1,8 +1,7 @@
 // hooks/useGeoweaver.ts
 "use client";
 
-import { useState } from "react";
-import { ChatMessage, GeoDataObject, GeoweaverRequest, GeoweaverResponse } from "../models/geodatamodel";
+import { ChatMessage, GeoweaverRequest, GeoweaverResponse } from "../models/geodatamodel";
 import { useSettingsStore } from '../stores/settingsStore'
 import { useLayerStore } from '../stores/layerStore'
 import { useChatInterfaceStore } from "../stores/chatInterfaceStore";
@@ -81,14 +80,14 @@
         });
       } else if (endpoint === "ai-style") {
         // Handle AI styling endpoint
-        appendHumanMessage(input);
+        appendHumanMessage(chatInterfaceStore.input);
         const payload = {
-          query: input,
-          messages: messages,
+          query: chatInterfaceStore.input,
+          messages: chatInterfaceStore.messages,
           geodata_layers: layerStore.layers,
-          geodata_last_results: geoDataList,
+          geodata_last_results: chatInterfaceStore.geoDataList,
         }
-        setInput("");
+        chatInterfaceStore.setInput("");
         console.log("AI Style payload:", payload);
         response = await fetch(`${apiUrl}/${endpoint}`, {
           method: 'POST',
@@ -104,29 +103,29 @@
         console.log(response)
         throw new Error("Network response was not ok");
       }
-      
+
       if (endpoint === "ai-style") {
         // Handle AI styling response differently
         const data = await response.json();
         console.log("AI Style response:", data);
         console.log("Current layers before update:", layerStore.layers);
-        
+
         // Update layers with styling changes
         if (data.updated_layers) {
           console.log("Updating layers with:", data.updated_layers);
           layerStore.updateLayersFromBackend(data.updated_layers);
           console.log("Current layers after update:", layerStore.layers);
         }
-        
+
         // Add AI message to conversation
         if (data.response) {
-          setMessages([...messages, { type: "ai", content: data.response }]);
+          chatInterfaceStore.setMessages([...chatInterfaceStore.messages, { type: "ai", content: data.response }]);
         }
-        
+
         // Don't update geoDataList for styling operations
         return;
       }
-      
+
       const data: GeoweaverResponse = await response.json();
       console.log(data)
       if (!data.geodata_results) {
@@ -136,20 +135,16 @@
         throw new Error("Response was missing Messages");
       }
 
-<<<<<<< HEAD
       chatInterfaceStore.setGeoDataList(data.geodata_results);
       chatInterfaceStore.setMessages(data.messages);
       if (data.geodata_layers)
         layerStore.synchronizeLayersFromBackend(data.geodata_layers);
-=======
-      setGeoDataList(data.geodata_results);
-      setMessages(data.messages);
-      
+
       // Check if this was a styling operation by looking for style_map_layers in messages
-      const isStyleOperation = data.messages.some(msg => 
+      const isStyleOperation = data.messages.some(msg =>
         msg.type === "tool" && msg.content?.includes("Successfully applied styling")
       );
-      
+
       if (data.geodata_layers) {
         if (isStyleOperation) {
           // For styling operations, use updateLayersFromBackend to preserve existing layers
@@ -162,7 +157,6 @@
           layerStore.synchronizeLayersFromBackend(data.geodata_layers);
         }
       }
->>>>>>> 739e3655
       //if (data.global_geodata)
       //  layerStore.synchronizeGlobalGeodataFromBackend(data.global_geodata);
     } catch (e: any) {
