// hooks/useGeoweaver.ts
"use client";

import { useState } from "react";
<<<<<<< HEAD
import { kml } from "@tmcw/togeojson";
import { BBox } from "geojson";
import { ChatMessage, GeoDataObject, GeoweaverRequest } from "../models/geodatamodel";

export function useGeoweaverAgent(apiUrl: string) {
  const [input, setInput] = useState("");
  const [messages, setMessages] = useState<ChatMessage[]>([]);
  const [geoDataList, setGeoDataList] = useState<GeoDataObject[]>([]);
=======

interface GeoweaverMapData {
  resource_id: string;
  source_type: string | null;
  name: string | null;
  title?: string | null;
  description?: string | null;
  access_url: string | null;
  format?: string | null;
  llm_description?: string;
  bounding_box?: string | null;
  raw_geo_data?: string | null;
  score?: number | null;
  visible?: boolean | null;
}

export function useGeoweaverAgent(apiUrl: string) {
  const [input, setInput] = useState("");
  const [results, setResults] = useState<GeoweaverMapData[]>([]);
  const [processedUrls, setProcessedUrls] = useState<string[]>([]);
  const [toolsUsed, setToolsUsed] = useState<string[]>([]);
>>>>>>> 06f647dc
  const [loading, setLoading] = useState(false);
  const [error, setError] = useState("");

  async function query(
    endpoint: "search" | "geocode" | "geoprocess",
    layerUrls: string[] = []
  ) {
    setLoading(true);
    setError("");
    try {
<<<<<<< HEAD
      let response = null;
      if (endpoint === "search" || endpoint == "geocode") {
        response = await fetch(`${apiUrl}/${endpoint}?query=${encodeURIComponent(input)}`);
      } else {
        const payload: GeoweaverRequest = {
          messages,
          query: input,
          geodata: geoDataList
        }
        response = await fetch(`${apiUrl}/${endpoint}`, {
          method: 'POST',
          headers: {
            'Content-Type': 'application/json',
          },
          body: JSON.stringify(payload),
        });
      }
      if (!response.ok) {
        throw new Error("Network response was not ok");
=======
      let res: Response;
      if (endpoint === "geoprocess") {
        // POST a JSON body for geoprocess
        res = await fetch(`${apiUrl}/geoprocess`, {
          method: "POST",
          headers: { "Content-Type": "application/json" },
          body: JSON.stringify({
            query: input,
            layer_urls: layerUrls,
          }),
        });
      } else {
        // GET for search / geocode
        res = await fetch(
          `${apiUrl}/${endpoint}?query=${encodeURIComponent(input)}`
        );
>>>>>>> 06f647dc
      }

<<<<<<< HEAD
      console.log(data)

      setGeoDataList(data.geodata);
      setMessages(data.messages);
      // Convert any raw_geo_data into a KML file blob URL
      /*
      const processed: GeoDataObject[] = data.results.map((item: GeoDataObject) => {
      
        if (!item.data_link && item.raw_geo_data) {
          // 1) Parse KML string to XML DOM (and add surrounding KML structure)
          const parser = new DOMParser();
          const fullKml = `<?xml version="1.0" encoding="UTF-8"?>
            <kml xmlns="http://www.opengis.net/kml/2.2">
              <Document>
                <Placemark>
                  ${item.raw_geo_data}
                </Placemark>
              </Document>
            </kml>`;

          const kmlDoc = parser.parseFromString(fullKml, 'application/xml');
          console.log(kmlDoc);
          // 2) Convert to GeoJSON
          const collection = kml(kmlDoc);
          // Add original bounds to GeoJSON
          // Parse WKT bounding_box string into numeric bbox array [minLon, minLat, maxLon, maxLat]
          let bboxArray: BBox | number[] | undefined;
          if (item.bounding_box && typeof item.bounding_box === 'string') {
            const wkt = item.bounding_box
              .replace('POLYGON((', '')
              .replace('))', '');
            const coords = wkt.split(',').map(pair => {
              const [lon, lat] = pair.trim().split(' ').map(Number);
              return { lon, lat };
            });
            const lons = coords.map(c => c.lon);
            const lats = coords.map(c => c.lat);
            bboxArray = [
              Math.min(...lons),
              Math.min(...lats),
              Math.max(...lons),
              Math.max(...lats)
            ];
          }
          // 4) Build a GeoJSON Feature wrapping the first feature (or entire collection)
          const feature = {
            type: 'Feature',
            geometry: collection.type === 'FeatureCollection' && collection.features.length
              ? collection.features[0].geometry
              : collection,
            properties: {
              id: item.id,
              name: item.name,
              description: item.description,
              score: item.score
            },
            bbox: bboxArray
          };
          // 5) Create a Blob URL for the GeoJSON
          const geojsonBlob = new Blob([JSON.stringify(feature)], { type: 'application/geo+json' });
          const geojsonUrl = URL.createObjectURL(geojsonBlob);

          const newLayer = {
            id: item.id,
            name: `${item.name}_${item.id}.geojson`,            // set file-like name
            data_origin: 'uploaded',
            access_url: geojsonUrl,
            visible: true,
          };
          // addLayer(newLayer);
          return {
            ...item, ...newLayer
          };
        }
        // otherwise leave as-is
        
        return item;
      });
      setGeoDataList(processed);
      */

    } catch (err: any) {
      setError(err.message || "Something went wrong");
=======
      if (!res.ok) throw new Error(await res.text());

      const data = await res.json();
      if (endpoint === "search" || endpoint === "geocode") {
        // we expect { results: GeoweaverMapData[] }
        setResults(data.results);
      } else {
        // geoprocess => { layer_urls: string[], tools_used: string[] }
        setProcessedUrls(data.layer_urls);
        setToolsUsed(data.tools_used || []);
      }
    } catch (e: any) {
      setError(e.message || "Something went wrong");
>>>>>>> 06f647dc
    } finally {
      setLoading(false);
    }
  }

<<<<<<< HEAD
  return { input, setInput, messages, geoDataList, loading, error, queryGeoweaverAgent };
=======
  return {
    input,
    setInput,
    results,
    processedUrls,
    toolsUsed,
    loading,
    error,
    query,
  };
>>>>>>> 06f647dc
}<|MERGE_RESOLUTION|>--- conflicted
+++ resolved
@@ -2,52 +2,35 @@
 "use client";
 
 import { useState } from "react";
-<<<<<<< HEAD
-import { kml } from "@tmcw/togeojson";
-import { BBox } from "geojson";
-import { ChatMessage, GeoDataObject, GeoweaverRequest } from "../models/geodatamodel";
+import { ChatMessage, GeoDataObject, GeoweaverRequest, GeoweaverResponse } from "../models/geodatamodel";
 
 export function useGeoweaverAgent(apiUrl: string) {
   const [input, setInput] = useState("");
   const [messages, setMessages] = useState<ChatMessage[]>([]);
   const [geoDataList, setGeoDataList] = useState<GeoDataObject[]>([]);
-=======
-
-interface GeoweaverMapData {
-  resource_id: string;
-  source_type: string | null;
-  name: string | null;
-  title?: string | null;
-  description?: string | null;
-  access_url: string | null;
-  format?: string | null;
-  llm_description?: string;
-  bounding_box?: string | null;
-  raw_geo_data?: string | null;
-  score?: number | null;
-  visible?: boolean | null;
-}
-
-export function useGeoweaverAgent(apiUrl: string) {
-  const [input, setInput] = useState("");
-  const [results, setResults] = useState<GeoweaverMapData[]>([]);
-  const [processedUrls, setProcessedUrls] = useState<string[]>([]);
-  const [toolsUsed, setToolsUsed] = useState<string[]>([]);
->>>>>>> 06f647dc
   const [loading, setLoading] = useState(false);
   const [error, setError] = useState("");
 
-  async function query(
-    endpoint: "search" | "geocode" | "geoprocess",
+  async function queryGeoweaverAgent(
+    endpoint: "chat" | "search" | "geocode" | "geoprocess",
     layerUrls: string[] = []
   ) {
     setLoading(true);
     setError("");
     try {
-<<<<<<< HEAD
       let response = null;
       if (endpoint === "search" || endpoint == "geocode") {
         response = await fetch(`${apiUrl}/${endpoint}?query=${encodeURIComponent(input)}`);
+      } else if (endpoint === "geoprocess") {
+        // POST a JSON body for geoprocess // TODO: Use standard geodata model
+        response = await fetch(`${apiUrl}/geoprocess`, {
+          method: "POST",
+          headers: { "Content-Type": "application/json" },
+          body: JSON.stringify({
+            query: input,
+            layer_urls: layerUrls,
+          }),
+        });
       } else {
         const payload: GeoweaverRequest = {
           messages,
@@ -64,31 +47,19 @@
       }
       if (!response.ok) {
         throw new Error("Network response was not ok");
-=======
-      let res: Response;
-      if (endpoint === "geoprocess") {
-        // POST a JSON body for geoprocess
-        res = await fetch(`${apiUrl}/geoprocess`, {
-          method: "POST",
-          headers: { "Content-Type": "application/json" },
-          body: JSON.stringify({
-            query: input,
-            layer_urls: layerUrls,
-          }),
-        });
-      } else {
-        // GET for search / geocode
-        res = await fetch(
-          `${apiUrl}/${endpoint}?query=${encodeURIComponent(input)}`
-        );
->>>>>>> 06f647dc
       }
-
-<<<<<<< HEAD
+      const data: GeoweaverResponse = await response.json();
       console.log(data)
+      if (!data.geodata) {
+        throw new Error("Response was missing GeoData");
+      }
+      if (!data.messages) {
+        throw new Error("Response was missing Messages");
+      }
 
       setGeoDataList(data.geodata);
       setMessages(data.messages);
+
       // Convert any raw_geo_data into a KML file blob URL
       /*
       const processed: GeoDataObject[] = data.results.map((item: GeoDataObject) => {
@@ -165,41 +136,13 @@
       });
       setGeoDataList(processed);
       */
-
-    } catch (err: any) {
-      setError(err.message || "Something went wrong");
-=======
-      if (!res.ok) throw new Error(await res.text());
-
-      const data = await res.json();
-      if (endpoint === "search" || endpoint === "geocode") {
-        // we expect { results: GeoweaverMapData[] }
-        setResults(data.results);
-      } else {
-        // geoprocess => { layer_urls: string[], tools_used: string[] }
-        setProcessedUrls(data.layer_urls);
-        setToolsUsed(data.tools_used || []);
-      }
     } catch (e: any) {
       setError(e.message || "Something went wrong");
->>>>>>> 06f647dc
     } finally {
       setLoading(false);
     }
   }
 
-<<<<<<< HEAD
   return { input, setInput, messages, geoDataList, loading, error, queryGeoweaverAgent };
-=======
-  return {
-    input,
-    setInput,
-    results,
-    processedUrls,
-    toolsUsed,
-    loading,
-    error,
-    query,
-  };
->>>>>>> 06f647dc
+
 }