"use client";

import { useRef, useState } from "react";
import { useMapStore } from "../stores/mapStore";
import { useLayerStore } from "../stores/layerStore";
<<<<<<< HEAD
import { Eye, EyeOff, Trash2, Search } from "lucide-react";
=======
import { Eye, EyeOff, Trash2, MapPin } from "lucide-react";
import { formatFileSize, isFileSizeValid } from "../utils/fileUtils";
>>>>>>> 961419eb

export default function LayerManagement() {
  const fileInputRef = useRef<HTMLInputElement>(null);
  const setBasemap = useMapStore((state) => state.setBasemap);
  const layers = useLayerStore((state) => state.layers);
  const addLayer = useLayerStore((state) => state.addLayer);
  const toggleLayerVisibility = useLayerStore((state) => state.toggleLayerVisibility);
  const removeLayer = useLayerStore((state) => state.removeLayer);
  const reorderLayers = useLayerStore((state) => state.reorderLayers);
  const setZoomTo = useLayerStore((s) => s.setZoomTo);
  const [draggedIdx, setDraggedIdx] = useState<number | null>(null);
  const [uploadError, setUploadError] = useState<string | null>(null);
  const [isUploading, setIsUploading] = useState<boolean>(false);
  const [uploadProgress, setUploadProgress] = useState<number>(0);
  
  // Use ref to store the XMLHttpRequest
  const xhrRef = useRef<XMLHttpRequest | null>(null);
  
  // Define file size limit constant
  const MAX_FILE_SIZE = 100 * 1024 * 1024; // 100MB in bytes
  const MAX_FILE_SIZE_FORMATTED = formatFileSize(MAX_FILE_SIZE);

  const cancelUpload = () => {
    if (xhrRef.current) {
      xhrRef.current.abort();
      xhrRef.current = null;
      setIsUploading(false);
      setUploadProgress(0);
      setUploadError("Upload cancelled by user");
    }
  };

  const handleFileUpload = async (e: React.ChangeEvent<HTMLInputElement>) => {
    const file = e.target.files?.[0];
    if (!file) return;

    // Clear any previous error message
    setUploadError(null);
    setIsUploading(true);
    setUploadProgress(0);

    // Check file size limit
    if (!isFileSizeValid(file, MAX_FILE_SIZE)) {
      setUploadError(`File size (${formatFileSize(file.size)}) exceeds the ${MAX_FILE_SIZE_FORMATTED} limit. Please upload a smaller file.`);
      e.target.value = "";
      setIsUploading(false);
      return;
    }

    // assemble form data
    const formData = new FormData();
    formData.append("file", file);
    const API_UPLOAD_URL = process.env.NEXT_PUBLIC_API_UPLOAD_URL || "http://localhost:8000/upload";

    try {
      // Use XMLHttpRequest to track upload progress
      const xhr = new XMLHttpRequest();
      xhrRef.current = xhr;
      
      // Create a promise to handle the upload
      const uploadPromise = new Promise<{ url: string, id: string }>((resolve, reject) => {
        xhr.open('POST', API_UPLOAD_URL);
        
        // Set up progress tracking
        xhr.upload.onprogress = (event) => {
          if (event.lengthComputable) {
            const percentComplete = Math.round((event.loaded / event.total) * 100);
            setUploadProgress(percentComplete);
          }
        };
        
        xhr.onload = () => {
          if (xhr.status >= 200 && xhr.status < 300) {
            try {
              const data = JSON.parse(xhr.responseText);
              resolve(data);
            } catch (error) {
              reject(new Error('Invalid JSON response'));
            }
          } else {
            // Try to parse error as JSON first
            try {
              const errorData = JSON.parse(xhr.responseText);
              reject(new Error(errorData.detail || 'Upload failed'));
            } catch (e) {
              reject(new Error(`Upload failed: ${xhr.statusText}`));
            }
          }
        };
        
        xhr.onerror = () => reject(new Error('Network error occurred'));
        xhr.ontimeout = () => reject(new Error('Upload timed out'));
        xhr.onabort = () => reject(new Error('Upload cancelled by user'));
        
        xhr.send(formData);
      });
      
      // Wait for upload to complete
      const { url, id } = await uploadPromise;

      // now add to your zustand store
      addLayer({
        id: id,
        name: file.name,
        data_type: "uploaded",
        data_link: url,
        visible: true,
        data_source_id: "manual",
        data_origin: "uploaded",
        data_source: "user"
      });
    } catch (err) {
      if (err instanceof Error && err.message === 'Upload cancelled by user') {
        console.log('Upload was cancelled by the user');
      } else {
        setUploadError(`Upload error: ${err instanceof Error ? err.message : String(err)}`);
        console.error("Error uploading file:", err);
      }
    } finally {
      // reset so same file can be re‑picked
      e.target.value = "";
      setIsUploading(false);
      setUploadProgress(0);
      xhrRef.current = null;
    }
  };

  const handleBasemapChange = (e: React.ChangeEvent<HTMLSelectElement>) => {
    const selected = e.target.value;
    type BasemapKey = 'osm' | 'carto-positron' | 'carto-dark' | 'google-satellite' | 'google-hybrid' | 'google-terrain';
    
    const basemaps: Record<BasemapKey, { url: string; attribution: string }> = {
      osm: {
        url: "https://{s}.tile.openstreetmap.org/{z}/{x}/{y}.png",
        attribution: '&copy; <a href="https://www.openstreetmap.org/copyright">OpenStreetMap</a> contributors'
      },
      "carto-positron": {
        url: "https://{s}.basemaps.cartocdn.com/light_all/{z}/{x}/{y}{r}.png",
        attribution: '&copy; <a href="https://www.openstreetmap.org/copyright">OpenStreetMap</a> contributors, &copy; <a href="https://carto.com/attribution">CARTO</a>'
      },
      "carto-dark": {
        url: "https://{s}.basemaps.cartocdn.com/dark_all/{z}/{x}/{y}{r}.png",
        attribution: '&copy; <a href="https://www.openstreetmap.org/copyright">OpenStreetMap</a> contributors, &copy; <a href="https://carto.com/attribution">CARTO</a>'
      },
      "google-satellite": {
        url: "https://mt1.google.com/vt/lyrs=s&x={x}&y={y}&z={z}",
        attribution: '&copy; Google Satellite'
      },
      "google-hybrid": {
        url: "https://mt1.google.com/vt/lyrs=y&x={x}&y={y}&z={z}",
        attribution: '&copy; Google Hybrid'
      },
      "google-terrain": {
        url: "https://mt1.google.com/vt/lyrs=p&x={x}&y={y}&z={z}",
        attribution: '&copy; Google Terrain'
      }
    };
    setBasemap(basemaps[selected as BasemapKey] || basemaps["carto-positron"]);
  };

  return (
    <div className="w-full h-full bg-gray-100 p-4 border-r overflow-auto">
      <h2 className="text-xl font-bold mb-4">Layer Management</h2>

      {/* Upload Section */}
      <div className="mb-4">
        <h3 className="font-semibold mb-2">Upload Data</h3>
        <div
          className={`border border-dashed border-gray-400 p-4 rounded bg-white text-center cursor-pointer ${isUploading ? 'opacity-75' : ''}`}
          onClick={() => !isUploading && fileInputRef.current?.click()}
        >
          <input
            ref={fileInputRef}
            type="file"
            accept=".geojson,.kml,.json,.zip"
            onChange={handleFileUpload}
            className="hidden"
            disabled={isUploading}
          />
          {isUploading ? (
            <div className="flex flex-col items-center justify-center">
              <div className="w-full max-w-xs bg-gray-200 rounded-full h-2.5 mb-2">
                <div 
                  className="bg-blue-500 h-2.5 rounded-full transition-all duration-300" 
                  style={{ width: `${uploadProgress}%` }}
                ></div>
              </div>
              <p className="text-sm text-blue-500">{uploadProgress}% Uploaded</p>
              <p className="text-xs text-gray-500 mt-1">Please wait...</p>
              <button 
                onClick={(e) => {
                  e.stopPropagation(); // Prevent triggering the file input click
                  cancelUpload();
                }}
                className="mt-2 px-3 py-1 bg-red-100 text-red-700 text-xs rounded hover:bg-red-200 transition-colors"
              >
                Cancel Upload
              </button>
            </div>
          ) : (
            <>
              <p className="text-sm text-gray-500">Drag & drop or click to upload</p>
              <p className="text-xs text-gray-400 mt-1">Maximum file size: {MAX_FILE_SIZE_FORMATTED}</p>
            </>
          )}
        </div>
        {uploadError && (
          <div className="mt-2 p-2 bg-red-100 border border-red-400 text-red-700 text-sm rounded">
            {uploadError}
          </div>
        )}
      </div>

      <hr className="my-4" />

      {/* User Layers Section */}
      <div className="mb-4">
        <h3 className="font-semibold mb-2">User Layers</h3>
        {layers.length === 0 ? (
          <p className="text-sm text-gray-500">No layers added yet.</p>
        ) : (
          <ul className="space-y-2 text-sm">
            {[...layers].slice().reverse().map((layer, idx, arr) => (
              <li
                key={layer.id}
                className="bg-white p-2 rounded shadow flex items-center justify-between"
                draggable
                onDragStart={() => setDraggedIdx(idx)}
                onDragOver={e => e.preventDefault()}
                onDrop={() => {
                  if (draggedIdx === null || draggedIdx === idx) return;
                  // arr is reversed, so we need to map back to the original index
                  const from = layers.length - 1 - draggedIdx;
                  const to = layers.length - 1 - idx;
                  reorderLayers(from, to);
                  setDraggedIdx(null);
                }}
                style={{
                  opacity: draggedIdx === idx ? 0.5 : 1,
                  cursor: "grab"
                }}
                title="Drag to reorder"
              >
                <div className="flex-1 min-w-0">
                  <div className="font-bold text-gray-800 truncate">{layer.name}</div>
                  <div className="text-xs text-gray-500">{layer.data_type}</div>
                </div>
                <div className="flex items-center space-x-2">
                  <button
                    onClick={() => setZoomTo(layer.id)}
                    title="Zoom to this layer"
                    className="text-gray-600 hover:text-blue-600"
                  >
                    <Search size={16} />
                  </button>
                  <button
                    onClick={() => toggleLayerVisibility(layer.id)}
                    title="Toggle Visibility"
                    className="text-gray-600 hover:text-blue-600"
                  >
                    {layer.visible ? <Eye size={16} /> : <EyeOff size={16} />}
                  </button>
                  <button
                    onClick={() => removeLayer(layer.id)}
                    title="Remove Layer"
                    className="text-red-500 hover:text-red-700"
                  >
                    <Trash2 size={16} />
                  </button>
                </div>
              </li>
            ))}
          </ul>
        )}
      </div>

      <hr className="my-4" />

      {/* Basemap Switcher */}
      <div>
        <h3 className="font-semibold mb-2">Basemap</h3>
        <select
          className="w-full p-2 border rounded"
          onChange={handleBasemapChange}
          defaultValue="carto-positron"
        >
          <option value="osm">OpenStreetMap</option>
          <option value="carto-positron">Carto Positron</option>
          <option value="carto-dark">Carto Dark Matter</option>
          <option value="google-satellite">Google Satellite</option>
          <option value="google-hybrid">Google Hybrid</option>
          <option value="google-terrain">Google Terrain</option>
        </select>
      </div>
    </div>
  );
}<|MERGE_RESOLUTION|>--- conflicted
+++ resolved
@@ -3,12 +3,9 @@
 import { useRef, useState } from "react";
 import { useMapStore } from "../stores/mapStore";
 import { useLayerStore } from "../stores/layerStore";
-<<<<<<< HEAD
-import { Eye, EyeOff, Trash2, Search } from "lucide-react";
-=======
-import { Eye, EyeOff, Trash2, MapPin } from "lucide-react";
+import { Eye, EyeOff, Trash2, Search, MapPin } from "lucide-react";
 import { formatFileSize, isFileSizeValid } from "../utils/fileUtils";
->>>>>>> 961419eb
+
 
 export default function LayerManagement() {
   const fileInputRef = useRef<HTMLInputElement>(null);
