--- conflicted
+++ resolved
@@ -12,11 +12,8 @@
   const setBasemap = useMapStore((state) => state.setBasemap);
   const layers = useLayerStore((state) => state.layers);
   const addLayer = useLayerStore((state) => state.addLayer);
-<<<<<<< HEAD
   const selectForSearch = useLayerStore((s) => s.selectLayerForSearch);
   const toggleSelection = useLayerStore((s) => s.toggleLayerSelection);
-=======
->>>>>>> f09a04b9
   const toggleLayerVisibility = useLayerStore((state) => state.toggleLayerVisibility);
   const removeLayer = useLayerStore((state) => state.removeLayer);
   const reorderLayers = useLayerStore((state) => state.reorderLayers);
@@ -260,7 +257,6 @@
                 </div>
                 <div className="flex items-center space-x-2">
                   <button
-<<<<<<< HEAD
                     onClick={() => toggleSelection(layer.id)}
                     title={
                       layer.selected
@@ -272,11 +268,6 @@
                         ? "bg-blue-500 text-white"
                         : "bg-gray-200 text-gray-600"
                     }`}
-=======
-                    onClick={() => setZoomTo(layer.id)}
-                    title="Zoom to this layer"
-                    className="text-gray-600 hover:text-blue-600"
->>>>>>> f09a04b9
                   >
                     <Search size={16} />
                   </button>
