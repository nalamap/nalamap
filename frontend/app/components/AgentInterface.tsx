--- conflicted
+++ resolved
@@ -1,12 +1,8 @@
 "use client";
 
 import { useState } from "react";
-<<<<<<< HEAD
 import { useSearch } from "../hooks/useGeoweaverAgent";
-=======
-import { useSearch } from "../hooks/useSearch";
 import { ArrowUp } from "lucide-react";
->>>>>>> 4bde0b40
 import { useLayerStore } from "../stores/layerStore";
 
 
