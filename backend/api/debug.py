import io
import json
import os
import uuid
from typing import Any, Dict, List, Optional

from fastapi import APIRouter, HTTPException
from kml2geojson.main import convert as kml2geojson_convert
from langchain_core.messages import AIMessage, BaseMessage, HumanMessage
from pydantic import BaseModel

# Geo conversion

from core.config import BASE_URL, LOCAL_UPLOAD_DIR
from models.geodata import DataOrigin, DataType, GeoDataObject
from models.messages.chat_messages import (
    GeoweaverRequest,
    GeoweaverResponse,
    OrchestratorRequest,
    OrchestratorResponse,
)
from services.agents.langgraph_agent import SearchState, executor
from services.multi_agent_orch import multi_agent_executor
from services.tools.geocoding import geocode_using_nominatim
from utility.string_methods import clean_allow

router = APIRouter()


@router.post("/api/search", tags=["debug"], response_model=GeoweaverResponse)
async def search(req: GeoweaverRequest):
    state = SearchState(raw_query=req.query)
    result_state = await executor.ainvoke(state)
    numresults = result_state["num_results"]
    results: List[GeoDataObject] = result_state["results"]
    # Decide which message to send based on whether we got anything back
    if numresults == 0:
        human_msg = HumanMessage("Search layers for “{req.query}”")
        ai_msg = AIMessage("I'm sorry, I couldn't find any datasets matching your criteria.")
    else:
        human_msg = HumanMessage(f"{req.query}")
        ai_msg = AIMessage("Here are relevant layers:")

    # global_geodata=req.global_geodata
    # global_geodata.extend(results)

    return GeoweaverResponse(
        messages=[*req.messages, human_msg, ai_msg],
        results_title="Search Results",
        geodata_results=results,
        geodata_layers=req.geodata_layers,
        options=req.options,
    )  # , global_geodata=global_geodata)


@router.post("/api/geocode", tags=["debug"], response_model=GeoweaverResponse)
async def geocode(req: GeoweaverRequest) -> Dict[str, Any]:
    """Geocode the given request using the OpenStreetMap API.
    Returns and geokml some additional information."""
    # futue input: request: GeoweaverRequest
    response: str = "Geocoding results:"
    messages: List[BaseMessage] = [
        *(req.messages or []),
        HumanMessage(f"Geocode {req.query}!"),
        AIMessage(response),
    ]
    # 1) Invoke the tool (returns a JSON string)
    raw = geocode_using_nominatim.invoke({"query": req.query, "geojson": True})
    # 2) Parse into a Python dict, handling single-quoted JSON safely
    try:
        data = json.loads(raw)
    except json.JSONDecodeError:
        # Fallback: convert single quotes to double quotes for JSON parsing
        fixed = raw.replace("'", '"')
        data = json.loads(fixed)

    # TODO: Adapt tool to add GeoDataObject to calling state and summary or so

    geocodeResponse: GeoweaverResponse = GeoweaverResponse(
        results_title="Geocoding Results:",
        geodata_layers=req.geodata_layers,
        options=req.options,
    )
    geocodeResponse.messages = messages

    # 3) Build our own result list
    geodata: List[GeoDataObject] = []
    # Nominatim returns a list of places
    for props in data:
        place_id = str(props.get("place_id"))
        display_name = props.get("display_name")
        name_prop = props.get("name")
        importance = props.get("importance")
        bbox = props.get("boundingbox")  # [lat_min, lat_max, lon_min, lon_max]

        # turn bbox into WKT POLYGON string
        bounding_box: Optional[str]
        if bbox and len(bbox) == 4:
            lat_min, lat_max, lon_min, lon_max = map(float, bbox)
            bounding_box = (
                f"POLYGON(({lon_max} {lat_min},"
                f"{lon_max} {lat_max},"
                f"{lon_min} {lat_max},"
                f"{lon_min} {lat_min},"
                f"{lon_max} {lat_min}))"
            )
        else:
            bounding_box = None

        # Convert GeoKML to GeoJSON
        geo_kml_string: str = """<?xml version="1.0" encoding="UTF-8"?>
            <kml xmlns="http://www.opengis.net/kml/2.2">
              <Document>
                <Placemark>
                  ${raw_geo}
                </Placemark>
              </Document>
            </kml>
            """

        geojson_dict = kml2geojson_convert(io.StringIO(geo_kml_string))
        # print(json.dump(geojson_dict))

        out_filename = f"{clean_allow(name_prop)}_geocode_{uuid.uuid4().hex}.geojson"
        out_path = os.path.join(LOCAL_UPLOAD_DIR, out_filename)
        with open(out_path, "w", encoding="utf-8") as f:
            json.dump(geojson_dict, f)
        out_url = f"{BASE_URL}/uploads/{out_filename}"

        # Copy selected properties
        properties: Dict[str, Any] = dict()
        for property in [
            "place_id",
            "licence",
            "osm_type",
            "osm_id",
            "lat",
            "lon",
            "class",
            "type",
            "place_rank",
            "addresstype",
            "address",
        ]:
            if property in props:
                properties[property] = props.get(property)

        geodata.append(
            GeoDataObject(
                id=place_id,
                data_source_id="geocode",
                data_type=DataType.GEOJSON,
                data_origin=DataOrigin.TOOL,
                data_source=props.get("licence"),
                data_link=out_url,
                name=name_prop,
                title=name_prop,
                description=display_name,
                llm_description=display_name,
                score=importance,
                bounding_box=bounding_box,
                layer_type="GeoJSON",
                properties=properties,
            )
        )
    geocodeResponse.geodata_results = geodata

    # global_geodata=req.global_geodata
    # global_geodata.extend(geodata)
    # geocodeResponse.global_geodata=global_geodata

    return geocodeResponse


@router.post("/api/orchestrate", tags=["debug"], response_model=OrchestratorResponse)
async def orchestrate(req: OrchestratorRequest):
    state = {"messages": [m.dict() for m in req.messages], "next": ""}
    final_state = await multi_agent_executor.ainvoke(state)

    return OrchestratorResponse(messages=final_state["messages"])


# --- New Geoprocessing Endpoint ---
class GeoProcessRequest(BaseModel):
    query: str
    layer_urls: List[str]  # URLs to existing GeoJSON files in the uploads folder


class GeoProcessResponse(BaseModel):
    layer_urls: List[str]  # URL to the new GeoJSON file # TODO: Move API Endpoint to GeoData Model
    tools_used: Optional[List[str]] = None


@router.post("/api/geoprocess", response_model=GeoweaverResponse)
async def geoprocess(req: GeoweaverRequest):
    """
    Accepts a natural language query and a list of GeoJSON URLs.
    Loads the GeoJSON from local storage, delegates processing to the geoprocess executor,
    then saves the resulting FeatureCollection and returns its URL.
    """
    # Get layer urls from request:
    layer_urls = [
        gd.data_link
        for gd in req.geodata
        if gd.data_type == DataType.GEOJSON or gd.data_type == DataType.UPLOADED
    ]
    result_name = "and".join(
        gd.name
        for gd in req.geodata
        if gd.data_type == DataType.GEOJSON or gd.data_type == DataType.UPLOADED
    )
    # 0) Load GeoJSON features from provided URLs
    input_layers: List[Dict[str, Any]] = []
    for url in layer_urls:
        filename = os.path.basename(url)
        path = os.path.join(LOCAL_UPLOAD_DIR, filename)
        try:
            with open(path, "r", encoding="utf-8") as f:
                gj = json.load(f)
        except Exception:
            raise HTTPException(status_code=400, detail=f"Could not load {url}")
        if isinstance(gj, List):  # GeoJSON list? TODO: Verify GeoCoding
            gj = gj[0]
        if gj.get("type") == "FeatureCollection":
            # input_layers.extend(gj.get("features", []))
            input_layers.append(gj)
        elif gj.get("type") == "Feature":
            fc = {"type": "FeatureCollection", "features": [gj]}
            input_layers.append(fc)

    state = {
        "query": req.query,
        "input_layers": input_layers,
        "available_operations_and_params": [
            # backend-supported operations
            "operation: buffer params: radius=1000, buffer_crs=EPSG:3857",
            "operation: intersection params:",
            "operation: union params:",
            "operation: clip params:",
            "operation: difference params:",
            "operation: simplify params: tolerance=0.01",
        ],
        "tool_sequence": [],  # to be filled by the agent
    }
    # 2) Invoke geoprocess agent (stubbed service)
    from services.agents.geoprocessing_agent import geoprocess_executor

    final_state = await geoprocess_executor(state)

    # 3) Execute each step in the tool sequence
    result_layers = final_state.get("result_layers", [])
    tools_used = final_state.get("tool_sequence", [])

    # Note: actual tool implementations should be invoked here, e.g.:
    # for step in tools_used:
    #     tool = TOOL_REGISTRY[step["operation"]]
    #     result = tool(step["layers"], **step.get("params", {}))
    #     result_layers = [result]
    if tools_used:
        tools_name = "and".join(tool for tool in tools_used)
        result_name = result_name + tools_name
    new_geodata: List[GeoDataObject] = []
    # 4) Write output as a new GeoJSON file in uploads
    out_urls = []
    for result_layer in result_layers:
        out_uuid: str = uuid.uuid4().hex
        out_filename = f"{out_uuid}_geoprocess.geojson"
        out_path = os.path.join(LOCAL_UPLOAD_DIR, out_filename)
        with open(out_path, "w", encoding="utf-8") as f:
            json.dump(result_layer, f)
        out_url = f"{BASE_URL}/uploads/{out_filename}"
        out_urls.append(out_url)
        new_geodata.append(
            GeoDataObject(
                id=out_uuid,
                data_source_id="geoprocess",
                data_type=DataType.GEOJSON,
                data_origin=DataOrigin.TOOL,
                data_source="GeoweaverGeoprocess",
                data_link=out_url,
                name=result_name,
                title=result_name,
                description=result_name,
                llm_description=result_name,
                score=0.2,
                bounding_box=None,
                layer_type="GeoJSON",
                properties=None,
            )
        )
    # output_fc = {"type": "FeatureCollection", "features": result_layers}
    # out_filename = "{uuid.uuid4().hex}_geoprocess.geojson"
    # out_path = os.path.join(LOCAL_UPLOAD_DIR, out_filename)
    # with open(out_path, "w", encoding="utf-8") as f:
    #    json.dump(output_fc, f)
    # out_url = "{BASE_URL}/uploads/{out_filename}"

    # 5) Return the URL of the new file
    # return GeoProcessResponse(
    #    layer_urls=out_urls,
    #    tools_used=tools_used
    # )

    # global_geodata=req.global_geodata
    # global_geodata.extend(new_geodata)

    # Convert to common Geodatamodel
<<<<<<< HEAD
    response_str: str = (
        f"Here are the processing results, used Tools: {', '.join(tools_used)}:"
    )
    geodataResponse: GeoweaverResponse = GeoweaverResponse(
        geodata_layers=req.geodata_layers, options=req.options
    )
=======
    response_str: str = "Here are the processing results, used Tools: {', '.join(tools_used)}:"
    geodataResponse: GeoweaverResponse = GeoweaverResponse(geodata_layers=req.geodata_layers)
>>>>>>> 739e3655
    geodataResponse.geodata_results = new_geodata
    # geodataResponse.global_geodata=global_geodata
    geodataResponse.messages = [*req.messages, AIMessage(response_str)]
    return geodataResponse<|MERGE_RESOLUTION|>--- conflicted
+++ resolved
@@ -305,17 +305,8 @@
     # global_geodata.extend(new_geodata)
 
     # Convert to common Geodatamodel
-<<<<<<< HEAD
-    response_str: str = (
-        f"Here are the processing results, used Tools: {', '.join(tools_used)}:"
-    )
-    geodataResponse: GeoweaverResponse = GeoweaverResponse(
-        geodata_layers=req.geodata_layers, options=req.options
-    )
-=======
     response_str: str = "Here are the processing results, used Tools: {', '.join(tools_used)}:"
-    geodataResponse: GeoweaverResponse = GeoweaverResponse(geodata_layers=req.geodata_layers)
->>>>>>> 739e3655
+    geodataResponse: GeoweaverResponse = GeoweaverResponse(geodata_layers=req.geodata_layers, options=req.options)
     geodataResponse.geodata_results = new_geodata
     # geodataResponse.global_geodata=global_geodata
     geodataResponse.messages = [*req.messages, AIMessage(response_str)]
