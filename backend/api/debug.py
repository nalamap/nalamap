import io
import uuid
from fastapi import APIRouter, HTTPException, Query
from typing import List, Optional, Any, Dict, TextIO
import json

from pydantic import BaseModel

from utility.string_methods import clean_allow
from core.config import BASE_URL, LOCAL_UPLOAD_DIR
from models.geodata import DataOrigin, DataType, GeoDataObject
from models.messages.chat_messages import (
    GeoweaverRequest,
    GeoweaverResponse,
    OrchestratorRequest,
    OrchestratorResponse,
)
from services.multi_agent_orch import multi_agent_executor
from services.agents.langgraph_agent import executor, SearchState
from services.tools.geocoding import geocode_using_nominatim
from langchain_core.messages import BaseMessage, HumanMessage, AIMessage
import os

# Geo conversion
from shapely.geometry import mapping
from kml2geojson.main import convert as kml2geojson_convert

router = APIRouter()


@router.post("/api/search", tags=["debug"], response_model=GeoweaverResponse)
async def search(req: GeoweaverRequest):
    state = SearchState(raw_query=req.query)
    result_state = await executor.ainvoke(state)
    numresults = result_state["num_results"]
    results: List[GeoDataObject] = result_state["results"]
    # Decide which message to send based on whether we got anything back
    if numresults == 0:
        human_msg = HumanMessage(f"Search layers for “{req.query}”")
        ai_msg = AIMessage(
            "I'm sorry, I couldn't find any datasets matching your criteria."
        )
    else:
        human_msg = HumanMessage(f"{req.query}")
        ai_msg = AIMessage("Here are relevant layers:")

    # global_geodata=req.global_geodata
    # global_geodata.extend(results)

    return GeoweaverResponse(
        messages=[*req.messages, human_msg, ai_msg],
        results_title="Search Results",
        geodata_results=results,
        geodata_layers=req.geodata_layers,
    )  # , global_geodata=global_geodata)


@router.post("/api/geocode", tags=["debug"], response_model=GeoweaverResponse)
async def geocode(req: GeoweaverRequest) -> Dict[str, Any]:
    """
    Geocode the given request using the OpenStreetMap API. Returns and geokml some additional information.
    """
    # futue input: request: GeoweaverRequest
    response: str = "Geocoding results:"
    messages: List[BaseMessage] = [
        *req.messages,
        HumanMessage(f"Geocode {req.query}!"),
        AIMessage(response),
    ]
    # 1) Invoke the tool (returns a JSON string)
    raw = geocode_using_nominatim.invoke({"query": req.query, "geojson": True})
    # 2) Parse into a Python dict, handling single-quoted JSON safely
    try:
        data = json.loads(raw)
    except json.JSONDecodeError:
        # Fallback: convert single quotes to double quotes for JSON parsing
        fixed = raw.replace("'", '"')
        data = json.loads(fixed)

    # TODO: Adapt tool to add GeoDataObject to calling state and summary or so

    geocodeResponse: GeoweaverResponse = GeoweaverResponse(
        results_title="Geocoding Results:", geodata_layers=req.geodata_layers
    )
    geocodeResponse.messages = messages

    # 3) Build our own result list
    geodata: List[GeoDataObject] = []
    # Nominatim returns a list of places
    for props in data:
        place_id = str(props.get("place_id"))
        osm_type = props.get("osm_type")
        display_name = props.get("display_name")
        name_prop = props.get("name")
        typ = props.get("type")
        importance = props.get("importance")
        bbox = props.get("boundingbox")  # [lat_min, lat_max, lon_min, lon_max]
        raw_geo = props.get("geokml")

        # turn bbox into WKT POLYGON string
        bounding_box: Optional[str]
        if bbox and len(bbox) == 4:
            lat_min, lat_max, lon_min, lon_max = map(float, bbox)
            bounding_box = (
                f"POLYGON(({lon_max} {lat_min},"
                f"{lon_max} {lat_max},"
                f"{lon_min} {lat_max},"
                f"{lon_min} {lat_min},"
                f"{lon_max} {lat_min}))"
            )
        else:
            bounding_box = None

        # Convert GeoKML to GeoJSON
        geo_kml_string: str = f"""<?xml version="1.0" encoding="UTF-8"?>
            <kml xmlns="http://www.opengis.net/kml/2.2">
              <Document>
                <Placemark>
                  ${raw_geo}
                </Placemark>
              </Document>
            </kml>        
            """

        geojson_dict = kml2geojson_convert(io.StringIO(geo_kml_string))
        # print(json.dump(geojson_dict))

        out_filename = f"{clean_allow(name_prop)}_geocode_{uuid.uuid4().hex}.geojson"
        out_path = os.path.join(LOCAL_UPLOAD_DIR, out_filename)
        with open(out_path, "w", encoding="utf-8") as f:
            json.dump(geojson_dict, f)
        out_url = f"{BASE_URL}/uploads/{out_filename}"

        # Copy selected properties
        properties: Dict[str, Any] = dict()
        for property in [
            "place_id",
            "licence",
            "osm_type",
            "osm_id",
            "lat",
            "lon",
            "class",
            "type",
            "place_rank",
            "addresstype",
            "address",
        ]:
            if property in props:
                properties[property] = props.get(property)

        geodata.append(
            GeoDataObject(
                id=place_id,
                data_source_id="geocode",
                data_type=DataType.GEOJSON,
                data_origin=DataOrigin.TOOL,
                data_source=props.get("licence"),
                data_link=out_url,
                name=name_prop,
                title=name_prop,
                description=display_name,
                llm_description=display_name,
                score=importance,
                bounding_box=bounding_box,
                layer_type="GeoJSON",
                properties=properties,
            )
        )
    geocodeResponse.geodata_results = geodata

    # global_geodata=req.global_geodata
    # global_geodata.extend(geodata)
    # geocodeResponse.global_geodata=global_geodata

    return geocodeResponse


@router.post("/api/orchestrate", tags=["debug"], response_model=OrchestratorResponse)
async def orchestrate(req: OrchestratorRequest):
    state = {"messages": [m.dict() for m in req.messages], "next": ""}
    final_state = await multi_agent_executor.ainvoke(state)

    return OrchestratorResponse(messages=final_state["messages"])


# --- New Geoprocessing Endpoint ---
class GeoProcessRequest(BaseModel):
    query: str
    layer_urls: List[str]  # URLs to existing GeoJSON files in the uploads folder


class GeoProcessResponse(BaseModel):
    layer_urls: List[
        str
    ]  # URL to the new GeoJSON file # TODO: Move API Endpoint to GeoData Model
    tools_used: Optional[List[str]] = None


@router.post("/api/geoprocess", response_model=GeoweaverResponse)
async def geoprocess(req: GeoweaverRequest):
    """
    Accepts a natural language query and a list of GeoJSON URLs.
    Loads the GeoJSON from local storage, delegates processing to the geoprocess executor,
    then saves the resulting FeatureCollection and returns its URL.
    """
    # Get layer urls from request:
    layer_urls = [
        gd.data_link
        for gd in req.geodata
        if gd.data_type == DataType.GEOJSON or gd.data_type == DataType.UPLOADED
    ]
    result_name = "and".join(
        gd.name
        for gd in req.geodata
        if gd.data_type == DataType.GEOJSON or gd.data_type == DataType.UPLOADED
    )
    # 0) Load GeoJSON features from provided URLs
    input_layers: List[Dict[str, Any]] = []
    for url in layer_urls:
        filename = os.path.basename(url)
        path = os.path.join(LOCAL_UPLOAD_DIR, filename)
        try:
            with open(path, "r", encoding="utf-8") as f:
                gj = json.load(f)
        except Exception as exc:
            raise HTTPException(status_code=400, detail=f"Could not load {url}: {exc}")
        if isinstance(gj, List):  # GeoJSON list? TODO: Verify GeoCoding
            gj = gj[0]
        if gj.get("type") == "FeatureCollection":
            # input_layers.extend(gj.get("features", []))
            input_layers.append(gj)
        elif gj.get("type") == "Feature":
            fc = {"type": "FeatureCollection", "features": [gj]}
            input_layers.append(fc)

    state = {
        "query": req.query,
        "input_layers": input_layers,
        "available_operations_and_params": [
            # backend-supported operations
            "operation: buffer params: radius=1000, buffer_crs=EPSG:3857",
            "operation: intersection params:",
            "operation: union params:",
            "operation: clip params:",
            "operation: difference params:",
            "operation: simplify params: tolerance=0.01",
        ],
        "tool_sequence": [],  # to be filled by the agent
    }
    # 2) Invoke geoprocess agent (stubbed service)
    from services.agents.geoprocessing_agent import geoprocess_executor

    final_state = await geoprocess_executor(state)

    # 3) Execute each step in the tool sequence
    result_layers = final_state.get("result_layers", [])
    tools_used = final_state.get("tool_sequence", [])

    # Note: actual tool implementations should be invoked here, e.g.:
    # for step in tools_used:
    #     tool = TOOL_REGISTRY[step["operation"]]
    #     result = tool(step["layers"], **step.get("params", {}))
    #     result_layers = [result]
    if tools_used:
        tools_name = "and".join(tool for tool in tools_used)
        result_name = result_name + tools_name
    new_geodata: List[GeoDataObject] = []
    # 4) Write output as a new GeoJSON file in uploads
    out_urls = []
    for result_layer in result_layers:
        out_uuid: str = uuid.uuid4().hex
        out_filename = f"{out_uuid}_geoprocess.geojson"
        out_path = os.path.join(LOCAL_UPLOAD_DIR, out_filename)
        with open(out_path, "w", encoding="utf-8") as f:
            json.dump(result_layer, f)
        out_url = f"{BASE_URL}/uploads/{out_filename}"
        out_urls.append(out_url)
        new_geodata.append(
            GeoDataObject(
                id=out_uuid,
                data_source_id="geoprocess",
                data_type=DataType.GEOJSON,
                data_origin=DataOrigin.TOOL,
                data_source="GeoweaverGeoprocess",
                data_link=out_url,
                name=result_name,
                title=result_name,
                description=result_name,
                llm_description=result_name,
                score=0.2,
                bounding_box=None,
                layer_type="GeoJSON",
                properties=None,
            )
        )
    # output_fc = {"type": "FeatureCollection", "features": result_layers}
    # out_filename = f"{uuid.uuid4().hex}_geoprocess.geojson"
    # out_path = os.path.join(LOCAL_UPLOAD_DIR, out_filename)
    # with open(out_path, "w", encoding="utf-8") as f:
    #    json.dump(output_fc, f)
    # out_url = f"{BASE_URL}/uploads/{out_filename}"

    # 5) Return the URL of the new file
    # return GeoProcessResponse(
    #    layer_urls=out_urls,
    #    tools_used=tools_used
    # )

    # global_geodata=req.global_geodata
    # global_geodata.extend(new_geodata)

    # Convert to common Geodatamodel
<<<<<<< HEAD
    response_str: str = f"Here are the processing results, used Tools: {', '.join(tools_used)}:"
    geodataResponse: GeoweaverResponse = GeoweaverResponse(geodata_layers=req.geodata_layers)
=======
    response_str: str = (
        f"Here are the processing results, used Tools: {', '.join(tools_used)}:"
    )
    geodataResponse: GeoweaverResponse = GeoweaverResponse(
        geodata_layers=req.geodata_layers
    )
>>>>>>> 69e0131c
    geodataResponse.geodata_results = new_geodata
    # geodataResponse.global_geodata=global_geodata
    geodataResponse.messages = [*req.messages, AIMessage(response_str)]
    return geodataResponse<|MERGE_RESOLUTION|>--- conflicted
+++ resolved
@@ -311,17 +311,8 @@
     # global_geodata.extend(new_geodata)
 
     # Convert to common Geodatamodel
-<<<<<<< HEAD
     response_str: str = f"Here are the processing results, used Tools: {', '.join(tools_used)}:"
     geodataResponse: GeoweaverResponse = GeoweaverResponse(geodata_layers=req.geodata_layers)
-=======
-    response_str: str = (
-        f"Here are the processing results, used Tools: {', '.join(tools_used)}:"
-    )
-    geodataResponse: GeoweaverResponse = GeoweaverResponse(
-        geodata_layers=req.geodata_layers
-    )
->>>>>>> 69e0131c
     geodataResponse.geodata_results = new_geodata
     # geodataResponse.global_geodata=global_geodata
     geodataResponse.messages = [*req.messages, AIMessage(response_str)]
