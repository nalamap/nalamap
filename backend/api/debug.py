import io
import uuid
from fastapi import APIRouter, HTTPException, Query
from typing import List, Optional, Any, Dict, TextIO
import json

from pydantic import BaseModel

from utility.string_methods import clean_allow
from core.config import BASE_URL, LOCAL_UPLOAD_DIR
from models.geodata import DataOrigin, DataType, GeoDataObject
from models.messages.chat_messages import GeoweaverRequest, GeoweaverResponse, OrchestratorRequest, OrchestratorResponse
from services.multi_agent_orch import multi_agent_executor
from services.agents.langgraph_agent import executor, SearchState
from services.tools.geocoding import geocode_using_nominatim
from langchain_core.messages import BaseMessage, HumanMessage, AIMessage
import os

# Geo conversion
from shapely.geometry import mapping
from kml2geojson.main import convert as kml2geojson_convert

router = APIRouter()


@router.post("/api/search", tags=["debug"], response_model=GeoweaverResponse)
async def search(req: GeoweaverRequest):
    state = SearchState(raw_query=req.query)
    result_state = await executor.ainvoke(state)
    numresults = result_state["num_results"]
    results: List[GeoDataObject] = result_state["results"]
    # Decide which message to send based on whether we got anything back
    if numresults==0:
        human_msg = HumanMessage(f"Search layers for “{req.query}”")
        ai_msg    = AIMessage("I'm sorry, I couldn't find any datasets matching your criteria.")
    else:
        human_msg = HumanMessage(f"{req.query}")
        ai_msg    = AIMessage("Here are relevant layers:")

    return GeoweaverResponse(messages=[*req.messages, human_msg, ai_msg],
                            results_title="Search Results",
                            geodata_results=results,
                            geodata_layers=req.geodata_layers,
                            global_geodata=req.global_geodata)
    
@router.post("/api/geocode", tags=["debug"], response_model=GeoweaverResponse)
async def geocode(req: GeoweaverRequest) -> Dict[str, Any]:
    """
    Geocode the given request using the OpenStreetMap API. Returns and geokml some additional information.
    """
    # futue input: request: GeoweaverRequest
    response: str = "Geocoding results:"
    messages: List[BaseMessage] = [HumanMessage(f"Geocode {req.query}!"), AIMessage(response)]
    # 1) Invoke the tool (returns a JSON string)
    raw = geocode_using_nominatim.invoke(
        {"query": req.query, "geojson": True}
    )
    # 2) Parse into a Python dict, handling single-quoted JSON safely
    try:
        data = json.loads(raw)
    except json.JSONDecodeError:
        # Fallback: convert single quotes to double quotes for JSON parsing
        fixed = raw.replace("'", '"')
        data = json.loads(fixed)
    
    # TODO: Adapt tool to add GeoDataObject to calling state and summary or so
    
    geocodeResponse: GeoweaverResponse = GeoweaverResponse(results_title="Geocoding Results:", global_geodata=req.global_geodata, geodata_layers=req.geodata_layers)
    geocodeResponse.messages = messages

    geodata: List[GeoDataObject] = []
    # 3) Build our own result list
    results: List[Dict[str, Any]] = []
    # print(str(data)[:500])
    # Nominatim returns a list of places
    for props in data:
        place_id     = str(props.get("place_id"))
        osm_type     = props.get("osm_type")
        display_name = props.get("display_name")
        name_prop    = props.get("name")
        typ          = props.get("type")
        importance   = props.get("importance")
        bbox         = props.get("boundingbox")  # [lat_min, lat_max, lon_min, lon_max]
        raw_geo      = props.get("geokml")
        
        # turn bbox into WKT POLYGON string
        bounding_box: Optional[str]
        if bbox and len(bbox) == 4:
            lat_min, lat_max, lon_min, lon_max = map(float, bbox)
            bounding_box = (
                f"POLYGON(({lon_max} {lat_min},"
                         f"{lon_max} {lat_max},"
                         f"{lon_min} {lat_max},"
                         f"{lon_min} {lat_min},"
                         f"{lon_max} {lat_min}))"
            )
        else:
            bounding_box = None
        
        # Convert GeoKML to GeoJSON
        geo_kml_string: str = f"""<?xml version="1.0" encoding="UTF-8"?>
            <kml xmlns="http://www.opengis.net/kml/2.2">
              <Document>
                <Placemark>
                  ${raw_geo}
                </Placemark>
              </Document>
            </kml>        
            """

        geojson_dict = kml2geojson_convert(io.StringIO(geo_kml_string))
        # print(json.dump(geojson_dict))

        out_filename = f"{clean_allow(name_prop)}_geocode_{uuid.uuid4().hex}.geojson"
        out_path = os.path.join(LOCAL_UPLOAD_DIR, out_filename)
        with open(out_path, "w", encoding="utf-8") as f:
            json.dump(geojson_dict, f)
        out_url = f"{BASE_URL}/uploads/{out_filename}"

        # Copy selected properties
        properties: Dict[str, Any] = dict()
        for property in ["place_id", "licence", "osm_type", "osm_id", "lat", "lon",  "class", "type", "place_rank", "addresstype", "address"]:
            if property in props:
                properties[property] = props.get(property)
        
        geodata.append(GeoDataObject(
            id=place_id,
            data_source_id="geocode",
            data_type=DataType.GEOJSON,
            data_origin=DataOrigin.TOOL,
            data_source=props.get("licence"),
            data_link=out_url,
            name=name_prop,
            title=name_prop,
            description=display_name,
            llm_description=display_name,
            score=importance,
            bounding_box=bounding_box,
            layer_type="GeoJSON",
            properties=properties
        ))
    geocodeResponse.geodata_results=geodata
    return geocodeResponse

@router.post("/api/orchestrate", tags=["debug"], response_model=OrchestratorResponse)
async def orchestrate(req: OrchestratorRequest):
    state = {
        "messages": [m.dict() for m in req.messages],
        "next": ""
    }
    final_state = await multi_agent_executor.ainvoke(state)


    return OrchestratorResponse(messages=final_state["messages"])


# --- New Geoprocessing Endpoint ---
class GeoProcessRequest(BaseModel):
    query: str
    layer_urls: List[str]  # URLs to existing GeoJSON files in the uploads folder

class GeoProcessResponse(BaseModel):
    layer_urls: List[str]            # URL to the new GeoJSON file # TODO: Move API Endpoint to GeoData Model
    tools_used: Optional[List[str]] = None


@router.post("/api/geoprocess", response_model=GeoweaverResponse)
async def geoprocess(req: GeoweaverRequest):
    """
    Accepts a natural language query and a list of GeoJSON URLs.
    Loads the GeoJSON from local storage, delegates processing to the geoprocess executor,
    then saves the resulting FeatureCollection and returns its URL.
    """
    # Get layer urls from request:
<<<<<<< HEAD
    layer_urls = [gd.data_link for gd in req.geodata if gd.data_type == DataType.GEOJSON or gd.data_type == DataType.UPLOADED]
    result_name = 'and'.join(gd.name for gd in req.geodata if gd.data_type == DataType.GEOJSON or gd.data_type == DataType.UPLOADED)
=======
    layer_urls = [gd.data_link for gd in req.geodata_last_results if gd.data_type == DataType.GEOJSON
]
>>>>>>> 6a37d0d4
    # 0) Load GeoJSON features from provided URLs
    input_layers: List[Dict[str, Any]] = []
    for url in layer_urls:
        filename = os.path.basename(url)
        path = os.path.join(LOCAL_UPLOAD_DIR, filename)
        try:
            with open(path, "r", encoding="utf-8") as f:
                gj = json.load(f)
        except Exception as exc:
            raise HTTPException(status_code=400, detail=f"Could not load {url}: {exc}")
        if isinstance(gj, List): # GeoJSON list? TODO: Verify GeoCoding
            gj = gj[0]
        if gj.get("type") == "FeatureCollection":
            #input_layers.extend(gj.get("features", []))
            input_layers.append(gj)
        elif gj.get("type") == "Feature":
            fc = {
                "type": "FeatureCollection",
                "features": [gj]
            }
            input_layers.append(fc)

    state = {
        "query": req.query,
        "input_layers": input_layers,
        "available_operations_and_params": [
            # backend-supported operations
            "operation: buffer params: radius=1000, buffer_crs=EPSG:3857", "operation: intersection params:", 
            "operation: union params:", "operation: clip params:", "operation: difference params:", 
            "operation: simplify params: tolerance=0.01"
        ],
        "tool_sequence": [],  # to be filled by the agent
    }
    # 2) Invoke geoprocess agent (stubbed service)
    from services.agents.geoprocessing_agent import geoprocess_executor
    
    final_state = await geoprocess_executor(state)


    # 3) Execute each step in the tool sequence
    result_layers = final_state.get("result_layers", [])
    tools_used = final_state.get("tool_sequence", [])

    # Note: actual tool implementations should be invoked here, e.g.:
    # for step in tools_used:
    #     tool = TOOL_REGISTRY[step["operation"]]
    #     result = tool(step["layers"], **step.get("params", {}))
    #     result_layers = [result]
    if tools_used:
        tools_name='and'.join(tool for tool in tools_used)
        result_name=result_name+tools_name
    new_geodata: List[GeoDataObject] = []
    # 4) Write output as a new GeoJSON file in uploads
    out_urls=[]
    for result_layer in result_layers:
        out_uuid: str = uuid.uuid4().hex
        out_filename = f"{out_uuid}_geoprocess.geojson"
        out_path = os.path.join(LOCAL_UPLOAD_DIR, out_filename)
        with open(out_path, "w", encoding="utf-8") as f:
            json.dump(result_layer, f)
        out_url = f"{BASE_URL}/uploads/{out_filename}"
        out_urls.append(out_url)
        new_geodata.append(GeoDataObject(
            id=out_uuid,
            data_source_id="geoprocess",
            data_type=DataType.GEOJSON,
            data_origin=DataOrigin.TOOL,
            data_source="GeoweaverGeoprocess",
            data_link=out_url,
            name=result_name,
            title=result_name,
            description=result_name,
            llm_description=result_name,
            score=0.2,
            bounding_box=None,
            layer_type="GeoJSON",
            properties=None
        ))
    #output_fc = {"type": "FeatureCollection", "features": result_layers}
    #out_filename = f"{uuid.uuid4().hex}_geoprocess.geojson"
    #out_path = os.path.join(LOCAL_UPLOAD_DIR, out_filename)
    #with open(out_path, "w", encoding="utf-8") as f:
    #    json.dump(output_fc, f)
    #out_url = f"{BASE_URL}/uploads/{out_filename}"

    # 5) Return the URL of the new file
    #return GeoProcessResponse(
    #    layer_urls=out_urls,
    #    tools_used=tools_used
    #)

    # Convert to common Geodatamodel
    response_str: str = f"Here are the processing results, used Tools: {", ".join(tools_used)}:"
    geodataResponse: GeoweaverResponse = GeoweaverResponse(global_geodata=req.global_geodata, geodata_layers=req.geodata_layers)
    geodataResponse.geodata_results = new_geodata
    geodataResponse.messages = [*req.messages, AIMessage(response_str)]
    return geodataResponse<|MERGE_RESOLUTION|>--- conflicted
+++ resolved
@@ -172,13 +172,8 @@
     then saves the resulting FeatureCollection and returns its URL.
     """
     # Get layer urls from request:
-<<<<<<< HEAD
     layer_urls = [gd.data_link for gd in req.geodata if gd.data_type == DataType.GEOJSON or gd.data_type == DataType.UPLOADED]
     result_name = 'and'.join(gd.name for gd in req.geodata if gd.data_type == DataType.GEOJSON or gd.data_type == DataType.UPLOADED)
-=======
-    layer_urls = [gd.data_link for gd in req.geodata_last_results if gd.data_type == DataType.GEOJSON
-]
->>>>>>> 6a37d0d4
     # 0) Load GeoJSON features from provided URLs
     input_layers: List[Dict[str, Any]] = []
     for url in layer_urls:
