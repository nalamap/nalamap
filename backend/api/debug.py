import io
import json
import os
import uuid
from typing import Any, Dict, List, Optional

from fastapi import APIRouter, HTTPException
from kml2geojson.main import convert as kml2geojson_convert
from langchain_core.messages import AIMessage, BaseMessage, HumanMessage
from pydantic import BaseModel

from core.config import BASE_URL, LOCAL_UPLOAD_DIR
from models.geodata import DataOrigin, DataType, GeoDataObject
from models.messages.chat_messages import (
    NaLaMapRequest,
    NaLaMapResponse,
    OrchestratorRequest,
    OrchestratorResponse,
)
from services.agents.langgraph_agent import SearchState, executor
from services.multi_agent_orch import multi_agent_executor
from services.tools.geocoding import geocode_using_nominatim
from utility.string_methods import clean_allow

# Geo conversion


router = APIRouter()


@router.post("/api/search", tags=["debug"], response_model=NaLaMapResponse)
async def search(req: NaLaMapRequest):
    state = SearchState(raw_query=req.query)
    result_state = await executor.ainvoke(state)
    numresults = result_state["num_results"]
    results: List[GeoDataObject] = result_state["results"]
    # Decide which message to send based on whether we got anything back
    if numresults == 0:
        human_msg = HumanMessage("Search layers for “{req.query}”")
        ai_msg = AIMessage("I'm sorry, I couldn't find any datasets matching your criteria.")
    else:
        human_msg = HumanMessage(f"{req.query}")
        ai_msg = AIMessage("Here are relevant layers:")

    # global_geodata=req.global_geodata
    # global_geodata.extend(results)

    return NaLaMapResponse(
        messages=[*req.messages, human_msg, ai_msg],
        results_title="Search Results",
        geodata_results=results,
        geodata_layers=req.geodata_layers,
        options=req.options,
    )  # , global_geodata=global_geodata)


@router.post("/api/geocode", tags=["debug"], response_model=NaLaMapResponse)
async def geocode(req: NaLaMapRequest) -> Dict[str, Any]:
    """Geocode the given request using the OpenStreetMap API.
    Returns and geokml some additional information."""
    # futue input: request: NaLaMapRequest
    response: str = "Geocoding results:"
    messages: List[BaseMessage] = [
        *(req.messages or []),
        HumanMessage(f"Geocode {req.query}!"),
        AIMessage(response),
    ]
    # 1) Invoke the tool (returns a JSON string)
    raw = geocode_using_nominatim.invoke({"query": req.query, "geojson": True})
    # 2) Parse into a Python dict, handling single-quoted JSON safely
    try:
        data = json.loads(raw)
    except json.JSONDecodeError:
        # Fallback: convert single quotes to double quotes for JSON parsing
        fixed = raw.replace("'", '"')
        data = json.loads(fixed)

    # TODO: Adapt tool to add GeoDataObject to calling state and summary or so

<<<<<<< HEAD
    geocodeResponse: GeoweaverResponse = GeoweaverResponse(
        results_title="Geocoding Results:",
        geodata_layers=req.geodata_layers,
        options=req.options,
=======
    geocodeResponse: NaLaMapResponse = NaLaMapResponse(
        results_title="Geocoding Results:", geodata_layers=req.geodata_layers
>>>>>>> 46686306
    )
    geocodeResponse.messages = messages

    # 3) Build our own result list
    geodata: List[GeoDataObject] = []
    # Nominatim returns a list of places
    for props in data:
        place_id = str(props.get("place_id"))
        display_name = props.get("display_name")
        name_prop = props.get("name")
        importance = props.get("importance")
        bbox = props.get("boundingbox")  # [lat_min, lat_max, lon_min, lon_max]

        # turn bbox into WKT POLYGON string
        bounding_box: Optional[str]
        if bbox and len(bbox) == 4:
            lat_min, lat_max, lon_min, lon_max = map(float, bbox)
            bounding_box = (
                f"POLYGON(({lon_max} {lat_min},"
                f"{lon_max} {lat_max},"
                f"{lon_min} {lat_max},"
                f"{lon_min} {lat_min},"
                f"{lon_max} {lat_min}))"
            )
        else:
            bounding_box = None

        # Convert GeoKML to GeoJSON
        geo_kml_string: str = """<?xml version="1.0" encoding="UTF-8"?>
            <kml xmlns="http://www.opengis.net/kml/2.2">
              <Document>
                <Placemark>
                  ${raw_geo}
                </Placemark>
              </Document>
            </kml>
            """

        geojson_dict = kml2geojson_convert(io.StringIO(geo_kml_string))
        # print(json.dump(geojson_dict))

        out_filename = f"{clean_allow(name_prop)}_geocode_{uuid.uuid4().hex}.geojson"
        out_path = os.path.join(LOCAL_UPLOAD_DIR, out_filename)
        with open(out_path, "w", encoding="utf-8") as f:
            json.dump(geojson_dict, f)
        out_url = f"{BASE_URL}/uploads/{out_filename}"

        # Copy selected properties
        properties: Dict[str, Any] = dict()
        for property in [
            "place_id",
            "licence",
            "osm_type",
            "osm_id",
            "lat",
            "lon",
            "class",
            "type",
            "place_rank",
            "addresstype",
            "address",
        ]:
            if property in props:
                properties[property] = props.get(property)

        geodata.append(
            GeoDataObject(
                id=place_id,
                data_source_id="geocode",
                data_type=DataType.GEOJSON,
                data_origin=DataOrigin.TOOL,
                data_source=props.get("licence"),
                data_link=out_url,
                name=name_prop,
                title=name_prop,
                description=display_name,
                llm_description=display_name,
                score=importance,
                bounding_box=bounding_box,
                layer_type="GeoJSON",
                properties=properties,
            )
        )
    geocodeResponse.geodata_results = geodata

    # global_geodata=req.global_geodata
    # global_geodata.extend(geodata)
    # geocodeResponse.global_geodata=global_geodata

    return geocodeResponse


@router.post("/api/orchestrate", tags=["debug"], response_model=OrchestratorResponse)
async def orchestrate(req: OrchestratorRequest):
    state = {"messages": [m.dict() for m in req.messages], "next": ""}
    final_state = await multi_agent_executor.ainvoke(state)

    return OrchestratorResponse(messages=final_state["messages"])


# --- New Geoprocessing Endpoint ---
class GeoProcessRequest(BaseModel):
    query: str
    layer_urls: List[str]  # URLs to existing GeoJSON files in the uploads folder


class GeoProcessResponse(BaseModel):
    layer_urls: List[str]  # URL to the new GeoJSON file # TODO: Move API Endpoint to GeoData Model
    tools_used: Optional[List[str]] = None


@router.post("/api/geoprocess", response_model=NaLaMapResponse)
async def geoprocess(req: NaLaMapRequest):
    """
    Accepts a natural language query and a list of GeoJSON URLs.
    Loads the GeoJSON from local storage, delegates processing to the geoprocess executor,
    then saves the resulting FeatureCollection and returns its URL.
    """
    # Get layer urls from request:
    layer_urls = [
        gd.data_link
        for gd in req.geodata
        if gd.data_type == DataType.GEOJSON or gd.data_type == DataType.UPLOADED
    ]
    result_name = "and".join(
        gd.name
        for gd in req.geodata
        if gd.data_type == DataType.GEOJSON or gd.data_type == DataType.UPLOADED
    )
    # 0) Load GeoJSON features from provided URLs
    input_layers: List[Dict[str, Any]] = []
    for url in layer_urls:
        filename = os.path.basename(url)
        path = os.path.join(LOCAL_UPLOAD_DIR, filename)
        try:
            with open(path, "r", encoding="utf-8") as f:
                gj = json.load(f)
        except Exception:
            raise HTTPException(status_code=400, detail=f"Could not load {url}")
        if isinstance(gj, List):  # GeoJSON list? TODO: Verify GeoCoding
            gj = gj[0]
        if gj.get("type") == "FeatureCollection":
            # input_layers.extend(gj.get("features", []))
            input_layers.append(gj)
        elif gj.get("type") == "Feature":
            fc = {"type": "FeatureCollection", "features": [gj]}
            input_layers.append(fc)

    state = {
        "query": req.query,
        "input_layers": input_layers,
        "available_operations_and_params": [
            # backend-supported operations
            "operation: buffer params: radius=1000, buffer_crs=EPSG:3857",
            "operation: intersection params:",
            "operation: union params:",
            "operation: clip params:",
            "operation: difference params:",
            "operation: simplify params: tolerance=0.01",
        ],
        "tool_sequence": [],  # to be filled by the agent
    }
    # 2) Invoke geoprocess agent (stubbed service)
    from services.agents.geoprocessing_agent import geoprocess_executor

    final_state = await geoprocess_executor(state)

    # 3) Execute each step in the tool sequence
    result_layers = final_state.get("result_layers", [])
    tools_used = final_state.get("tool_sequence", [])

    # Note: actual tool implementations should be invoked here, e.g.:
    # for step in tools_used:
    #     tool = TOOL_REGISTRY[step["operation"]]
    #     result = tool(step["layers"], **step.get("params", {}))
    #     result_layers = [result]
    if tools_used:
        tools_name = "and".join(tool for tool in tools_used)
        result_name = result_name + tools_name
    new_geodata: List[GeoDataObject] = []
    # 4) Write output as a new GeoJSON file in uploads
    out_urls = []
    for result_layer in result_layers:
        out_uuid: str = uuid.uuid4().hex
        out_filename = f"{out_uuid}_geoprocess.geojson"
        out_path = os.path.join(LOCAL_UPLOAD_DIR, out_filename)
        with open(out_path, "w", encoding="utf-8") as f:
            json.dump(result_layer, f)
        out_url = f"{BASE_URL}/uploads/{out_filename}"
        out_urls.append(out_url)
        new_geodata.append(
            GeoDataObject(
                id=out_uuid,
                data_source_id="geoprocess",
                data_type=DataType.GEOJSON,
                data_origin=DataOrigin.TOOL,
                data_source="NaLaMapGeoprocess",
                data_link=out_url,
                name=result_name,
                title=result_name,
                description=result_name,
                llm_description=result_name,
                score=0.2,
                bounding_box=None,
                layer_type="GeoJSON",
                properties=None,
            )
        )
    # output_fc = {"type": "FeatureCollection", "features": result_layers}
    # out_filename = "{uuid.uuid4().hex}_geoprocess.geojson"
    # out_path = os.path.join(LOCAL_UPLOAD_DIR, out_filename)
    # with open(out_path, "w", encoding="utf-8") as f:
    #    json.dump(output_fc, f)
    # out_url = "{BASE_URL}/uploads/{out_filename}"

    # 5) Return the URL of the new file
    # return GeoProcessResponse(
    #    layer_urls=out_urls,
    #    tools_used=tools_used
    # )

    # global_geodata=req.global_geodata
    # global_geodata.extend(new_geodata)

    # Convert to common Geodatamodel
    response_str: str = "Here are the processing results, used Tools: {', '.join(tools_used)}:"
<<<<<<< HEAD
    geodataResponse: GeoweaverResponse = GeoweaverResponse(geodata_layers=req.geodata_layers,
                                                           options=req.options)
=======
    geodataResponse: NaLaMapResponse = NaLaMapResponse(geodata_layers=req.geodata_layers)
>>>>>>> 46686306
    geodataResponse.geodata_results = new_geodata
    # geodataResponse.global_geodata=global_geodata
    geodataResponse.messages = [*req.messages, AIMessage(response_str)]
    return geodataResponse<|MERGE_RESOLUTION|>--- conflicted
+++ resolved
@@ -77,15 +77,10 @@
 
     # TODO: Adapt tool to add GeoDataObject to calling state and summary or so
 
-<<<<<<< HEAD
-    geocodeResponse: GeoweaverResponse = GeoweaverResponse(
+    geocodeResponse: NaLaMapResponse = NaLaMapResponse(
         results_title="Geocoding Results:",
         geodata_layers=req.geodata_layers,
         options=req.options,
-=======
-    geocodeResponse: NaLaMapResponse = NaLaMapResponse(
-        results_title="Geocoding Results:", geodata_layers=req.geodata_layers
->>>>>>> 46686306
     )
     geocodeResponse.messages = messages
 
@@ -312,12 +307,8 @@
 
     # Convert to common Geodatamodel
     response_str: str = "Here are the processing results, used Tools: {', '.join(tools_used)}:"
-<<<<<<< HEAD
-    geodataResponse: GeoweaverResponse = GeoweaverResponse(geodata_layers=req.geodata_layers,
+    geodataResponse: NaLaMapResponse = NaLaMapResponse(geodata_layers=req.geodata_layers,
                                                            options=req.options)
-=======
-    geodataResponse: NaLaMapResponse = NaLaMapResponse(geodata_layers=req.geodata_layers)
->>>>>>> 46686306
     geodataResponse.geodata_results = new_geodata
     # geodataResponse.global_geodata=global_geodata
     geodataResponse.messages = [*req.messages, AIMessage(response_str)]
