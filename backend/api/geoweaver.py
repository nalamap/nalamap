--- conflicted
+++ resolved
@@ -112,13 +112,9 @@
 
 
 router = APIRouter()
-<<<<<<< HEAD
-@router.post("/chatmock", tags=["geoweaver"], response_model=GeoweaverResponse)
-=======
 
 
 @router.post("/api/chatmock", tags=["geoweaver"], response_model=GeoweaverResponse)
->>>>>>> 69e0131c
 async def ask_geoweaver(request: GeoweaverRequest):
     """
     Ask a question to the GeoWeaver, which
@@ -188,17 +184,7 @@
     # state.global_geodata=request.global_geodata,
 
     try:
-<<<<<<< HEAD
-        executor_result: GeoDataAgentState = single_agent.invoke(state, debug=False)
-        
-        result_messages: List[BaseMessage] = executor_result.get('messages', [])
-        results_title: Optional[str] = executor_result.get("results_title", "")
-        geodata_results: List[GeoDataObject] = executor_result.get('geodata_results', [])
-        geodata_layers: List[GeoDataObject] = executor_result.get('geodata_layers', [])
-        #global_geodata: List[GeoDataObject] = executor_result.get('global_geodata', [])
-=======
         executor_result: GeoDataAgentState = single_agent.invoke(state, debug=True)
->>>>>>> 69e0131c
 
         result_messages: List[BaseMessage] = executor_result.get("messages", [])
         results_title: Optional[str] = executor_result.get("results_title", "")
