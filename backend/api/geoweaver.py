from typing import Any, Dict, List, Optional
from fastapi import APIRouter, HTTPException, Body

from services.single_agent import single_agent
from models.geodata import GeoDataObject, mock_geodata_objects
from models.states import DataState, GeoDataAgentState
from models.messages.chat_messages import GeoweaverRequest, GeoweaverResponse
from langchain_core.messages import AIMessage, BaseMessage, HumanMessage, SystemMessage, ToolMessage, FunctionMessage
from services.multi_agent_orch import multi_agent_executor
import json
<<<<<<< HEAD
import re
from pydantic import BaseModel
from services.ai.llm_config import get_llm
=======
import openai # Import openai for error handling
>>>>>>> 238f9c70

def normalize_messages(raw: List[BaseMessage]) -> List[BaseMessage]:
    normalized: List[BaseMessage] = []
    for idx, m in enumerate(raw):
        # 1) Already a subclass?
        if isinstance(m, (HumanMessage, AIMessage, SystemMessage, ToolMessage, FunctionMessage)):
            normalized.append(m)
            continue

        t = getattr(m, "type", "").lower()
        content = getattr(m, "content", None)
        if content is None:
            raise HTTPException(400, detail=f"message[{idx}].content is missing")

        # Grab raw additional_kwargs so we can pull out tool_calls/refusal
        raw_additional = getattr(m, "additional_kwargs", {}) or {}
        raw_tool_calls = raw_additional.get("tool_calls")
        raw_refusal    = raw_additional.get("refusal")

        # Everything else (e.g. token_usage, model_name, id, etc) lives in response_metadata
        extra = getattr(m, "response_metadata", {}) or {}

        if t in ("human", "user"):
            normalized.append(HumanMessage(content=content, **extra))

        elif t in ("ai", "assistant"):
            # Build your kwargs explicitly
            ai_kwargs: Dict[str, Any] = {"content": content}

            # Re-inject refusal if present
            if raw_refusal is not None:
                ai_kwargs["refusal"] = raw_refusal

            # Turn each legacy entry into a proper tool_call dict
            if raw_tool_calls:
                normalized_tool_calls = []
                for tc in raw_tool_calls:
                    func = tc.get("function", {})
                    # parse arguments JSON if needed:
                    raw_args = func.get("arguments", "{}")
                    try:
                        args = json.loads(raw_args)
                    except json.JSONDecodeError:
                        args = raw_args
                    normalized_tool_calls.append({
                        "id":   tc.get("id"),
                        "name": func.get("name"),
                        "args": args,
                        "type": "tool_call",
                    })
                # ai_kwargs["tool_calls"] = normalized_tool_calls #TODO: Add back once fixed https://langchain-ai.github.io/langgraph/troubleshooting/errors/INVALID_CHAT_HISTORY/

            # Finally merge in the other metadata (token_usage, model_name, etc)
            ai_kwargs.update(extra)

            normalized.append(AIMessage(**ai_kwargs))

        elif t == "system":
            normalized.append(SystemMessage(content=content, **extra))

        elif t == "tool":
            continue # TODO: Fix required tool call missing
            # Your existing ToolMessage logic
            kwargs = {"content": content}
            if getattr(m, "name", None):
                kwargs["tool"] = m.name
            if getattr(m, "id", None):
                kwargs["tool_call_id"] = m.id
            # plus any other metadata you want to keep
            kwargs.update(extra)
            normalized.append(ToolMessage(**kwargs))

        elif t == "function":
            continue
            normalized.append(
                FunctionMessage(
                    name=getattr(m, "name", "unknown_function"),
                    content=content,
                    **extra,
                )
            )

        else:
            raise HTTPException(400, detail=f"message[{idx}].type '{t}' not recognized")

    return normalized


router = APIRouter()
@router.post("/api/chatmock", tags=["geoweaver"], response_model=GeoweaverResponse)
async def ask_geoweaver(request: GeoweaverRequest):
    """
    Ask a question to the GeoWeaver, which 
    """
    print(request)
    # TODO: Pass information to agent

    # TODO: Receive response and map to result

    # Fake response for now
    messages: List[BaseMessage] = [HumanMessage("Find rivers in Africa!"), AIMessage("I found some rivers!")]
    
    response: GeoweaverResponse = GeoweaverResponse(messages=messages, response="I found some rivers!", geodata=mock_geodata_objects())
    return response


@router.post("/api/chat2", tags=["geoweaver"], response_model=GeoweaverResponse)
async def ask_geoweaver(request: GeoweaverRequest):
    """
    Ask a question to the GeoWeaver Orchestrator, which uses tools to respond and analyse geospatial information.
    """
    messages: List[BaseMessage] = normalize_messages(request.messages)
    messages.append(HumanMessage(request.query))

    state = DataState(messages=messages, geodata=request.geodata)

    executor_result: DataState = await multi_agent_executor.ainvoke(state)

    #print(executor_result)
    #print(executor_result['geodata'])
    #print(getattr(executor_result, "geodata", state["geodata"]))
    result_messages: List[BaseMessage] = executor_result['messages']
    result_response: str = result_messages[-1].content
    result_geodata: List[GeoDataObject] = executor_result['geodata']
    response: GeoweaverResponse = GeoweaverResponse(messages=result_messages, response=result_response, geodata=result_geodata)
    return response


@router.post("/api/chat", tags=["geoweaver"], response_model=GeoweaverResponse)
async def ask_geoweaver(request: GeoweaverRequest):
    """
    Ask a question to the GeoWeaver Single Agent, which uses tools to respond and analyse geospatial information.
    """
    print("befor normalize:", request.messages)
    messages: List[BaseMessage] = normalize_messages(request.messages)
    messages.append(HumanMessage(request.query)) # TODO: maybe remove query once message is correctly added in frontend
    print("debug messages:", messages)

    state: GeoDataAgentState = GeoDataAgentState(messages=messages, geodata_last_results=request.geodata_last_results, geodata_layers=request.geodata_layers, global_geodata=request.global_geodata, results_title="", geodata_results=[])

    try:
        executor_result: GeoDataAgentState = single_agent.invoke(state, debug=True)
        
        result_messages: List[BaseMessage] = executor_result.get('messages', [])
        results_title: Optional[str] = executor_result.get("results_title", "")
        geodata_results: List[GeoDataObject] = executor_result.get('geodata_results', [])
        geodata_layers: List[GeoDataObject] = executor_result.get('geodata_layers', [])
        global_geodata: List[GeoDataObject] = executor_result.get('global_geodata', [])

        if not result_messages: # Should always have messages, but safeguard
            result_messages = [AIMessage(content="Agent processed the request but returned no explicit messages.")]

    except openai.InternalServerError as e:
        print(f"OpenAI Internal Server Error: {e}")
        error_message = f"I encountered an issue with the AI model while processing your request (Internal Server Error: {e.response.status_code if e.response else 'N/A'}). This might be a temporary problem. Please try again in a few moments. If the problem persists, simplifying your query might help."
        result_messages = [*messages, AIMessage(content=error_message)] # Include history
        results_title = "Model Error"
        geodata_results = []
        geodata_layers = state.get('geodata_layers', []) # Preserve existing layers
        global_geodata = state.get('global_geodata', []) 

    except openai.APIError as e:
        print(f"OpenAI API Error: {e}")
        error_message = f"I encountered an API error while trying to process your request (Status: {e.response.status_code if e.response else 'N/A'}). Please check your query or try again later. Details: {str(e)}"
        result_messages = [*messages, AIMessage(content=error_message)]
        results_title = "API Error"
        geodata_results = []
        geodata_layers = state.get('geodata_layers', [])
        global_geodata = state.get('global_geodata', [])
        
    except Exception as e: # Catch any other unexpected errors during agent execution
        print(f"Unexpected error during agent execution: {e}")
        error_message = f"An unexpected error occurred while processing your request: {str(e)}. Please try again."
        result_messages = [*messages, AIMessage(content=error_message)]
        results_title = "Unexpected Error"
        geodata_results = []
        geodata_layers = state.get('geodata_layers', [])
        global_geodata = state.get('global_geodata', [])

    # Ensure results_title is set if geodata_results exist but title is empty
    if (results_title is None or results_title == "") and geodata_results and isinstance(geodata_results, List) and len(geodata_results) != 0:
        results_title = "Agent results:"
<<<<<<< HEAD
    response: GeoweaverResponse = GeoweaverResponse(messages=result_messages, results_title=results_title, geodata_results=geodata_results, geodata_layers=geodata_layers, global_geodata=global_geodata)
    return response


# Request and response models for color suggestion
class ColorSuggestionRequest(BaseModel):
    name: str
    metadata: dict | None = None

class ColorSuggestionResponse(BaseModel):
    color: str

@router.post("/api/suggest_color", response_model=ColorSuggestionResponse)
async def suggest_color(request: ColorSuggestionRequest = Body(...)):
    """
    Suggest a styling color (hex) for a GeoJSON layer based on its name and metadata via LLM.
    """
    llm = get_llm()
    prompt = f"Suggest a primary styling color in hexadecimal format for a GeoJSON layer named '{request.name}'"
    if request.metadata:
        prompt += f" with the following metadata: {request.metadata}."
    else:
        prompt += "."
    # Invoke the LLM
    response = llm([HumanMessage(content=prompt)])
    text = response.content.strip()
    # Extract a hex color code
    match = re.search(r"#(?:[0-9a-fA-F]{6})", text)
    color = match.group(0) if match else text
    return ColorSuggestionResponse(color=color)
=======
    
    # Ensure result_messages always has at least one message for response construction
    if not result_messages:
        # This case should ideally be handled by the agent or error blocks, but as a final fallback:
        result_messages = [AIMessage(content="No response content generated.")]

    response: GeoweaverResponse = GeoweaverResponse(
        messages=result_messages, 
        results_title=results_title, 
        geodata_results=geodata_results, 
        geodata_layers=geodata_layers, 
        global_geodata=global_geodata
    )
    return response
>>>>>>> 238f9c70
<|MERGE_RESOLUTION|>--- conflicted
+++ resolved
@@ -8,13 +8,10 @@
 from langchain_core.messages import AIMessage, BaseMessage, HumanMessage, SystemMessage, ToolMessage, FunctionMessage
 from services.multi_agent_orch import multi_agent_executor
 import json
-<<<<<<< HEAD
 import re
 from pydantic import BaseModel
 from services.ai.llm_config import get_llm
-=======
 import openai # Import openai for error handling
->>>>>>> 238f9c70
 
 def normalize_messages(raw: List[BaseMessage]) -> List[BaseMessage]:
     normalized: List[BaseMessage] = []
@@ -197,7 +194,6 @@
     # Ensure results_title is set if geodata_results exist but title is empty
     if (results_title is None or results_title == "") and geodata_results and isinstance(geodata_results, List) and len(geodata_results) != 0:
         results_title = "Agent results:"
-<<<<<<< HEAD
     response: GeoweaverResponse = GeoweaverResponse(messages=result_messages, results_title=results_title, geodata_results=geodata_results, geodata_layers=geodata_layers, global_geodata=global_geodata)
     return response
 
@@ -228,7 +224,6 @@
     match = re.search(r"#(?:[0-9a-fA-F]{6})", text)
     color = match.group(0) if match else text
     return ColorSuggestionResponse(color=color)
-=======
     
     # Ensure result_messages always has at least one message for response construction
     if not result_messages:
@@ -242,5 +237,4 @@
         geodata_layers=geodata_layers, 
         global_geodata=global_geodata
     )
-    return response
->>>>>>> 238f9c70
+    return response