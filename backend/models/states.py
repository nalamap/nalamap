--- conflicted
+++ resolved
@@ -13,14 +13,6 @@
 
 
 class GeoDataAgentState(AgentState):
-<<<<<<< HEAD
-    # TODO: maybe use references? 
-    results_title: Optional[str] = Field(default="", description="Title for the geodata response in 'geodata_results'" )
-    geodata_last_results: Optional[List[GeoDataObject]] = Field(default_factory=list, exclude=False, validate_default=False)
-    geodata_results: Optional[List[GeoDataObject]] = Field(default_factory=list, exclude=True, validate_default=False)
-    geodata_layers: Optional[List[GeoDataObject]] = Field(default_factory=list, exclude=False, validate_default=False)
-    options: Optional[Dict[str, Any]] = Field(default_factory=dict, exclude=False, validate_default=False)
-=======
     # TODO: maybe use references?
     results_title: Optional[str] = Field(
         default="", description="Title for the geodata response in 'geodata_results'"
@@ -34,8 +26,10 @@
     geodata_layers: Optional[List[GeoDataObject]] = Field(
         default_factory=list, exclude=False, validate_default=False
     )
+    options: Optional[Dict[str, Any]] = Field(
+        default_factory=dict, exclude=False, validate_default=False
+    )
 
->>>>>>> 69e0131c
     # --- Internal-only fields (excluded from LLM prompt) ---
     # global_geodata: Optional[List[GeoDataObject]] = Field(default_factory=list, exclude=True, validate_default=False)
 
