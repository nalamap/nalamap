from typing import Any, Dict, List, Optional, Set

from langchain_core.messages import BaseMessage
from pydantic import BaseModel

from models.geodata import GeoDataObject

# class ChatMessage(BaseModel):
#    role: Literal["user", "assistant", "system"]
#    content: str


class OrchestratorRequest(BaseModel):
    messages: List[BaseMessage]


class OrchestratorResponse(BaseModel):
    messages: List[BaseMessage]


class ChatPayload(BaseModel):
    id: Optional[str] = None
    input: Optional[str] = None
    messages: Optional[List[BaseMessage]] = None
    query: Optional[str] = None


class ChatResponse(BaseModel):
    id: str
    messages: List[BaseMessage]


# Geoweaver Messages
class GeoweaverRequest(BaseModel):
    """
    Request of the Frontend to the Geoweaver, which contains the message history,
    a request and geodata related to the query
    """

    messages: Optional[List[BaseMessage]] = None
    query: Optional[str] = None
    geodata_last_results: Optional[List[GeoDataObject]] = None
    geodata_layers: Optional[List[GeoDataObject]] = None
    # global_geodata: Optional[List[GeoDataObject]] = None
    options: Optional[Dict[str, Any]] = None


class GeoweaverResponse(BaseModel):
    """
    Response of the Geoweaver, which contains the message history,
    a response and geodata related to the query
    """

    messages: Optional[List[BaseMessage]] = None
    results_title: Optional[str] = None
    geodata_results: Optional[List[GeoDataObject]] = None
<<<<<<< HEAD
    # geodata_layers: Optional[List[GeoDataObject]] = None
    global_geodata: Optional[List[GeoDataObject]] = None
    options: Optional[Dict[str, Any]] = None
=======
    geodata_layers: Optional[List[GeoDataObject]] = None  # Uncommented for styling support
    global_geodata: Optional[List[GeoDataObject]] = None
>>>>>>> 739e3655
<|MERGE_RESOLUTION|>--- conflicted
+++ resolved
@@ -54,11 +54,6 @@
     messages: Optional[List[BaseMessage]] = None
     results_title: Optional[str] = None
     geodata_results: Optional[List[GeoDataObject]] = None
-<<<<<<< HEAD
-    # geodata_layers: Optional[List[GeoDataObject]] = None
-    global_geodata: Optional[List[GeoDataObject]] = None
-    options: Optional[Dict[str, Any]] = None
-=======
     geodata_layers: Optional[List[GeoDataObject]] = None  # Uncommented for styling support
     global_geodata: Optional[List[GeoDataObject]] = None
->>>>>>> 739e3655
+    options: Optional[Dict[str, Any]] = None