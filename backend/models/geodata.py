from dataclasses import dataclass, field
from enum import Enum
from typing import List, Optional, Dict, Any, Union

from typing import NamedTuple
from pydantic import BaseModel


class DataType(str, Enum):
    GEOJSON = "GeoJson"
    LAYER = "Layer"
    UPLOADED = "uploaded"


class DataOrigin(Enum):
    UPLOAD = "uploaded"
    TOOL = "tool"
    GEPROCESSING = "geprocessing"


class GeoDataIdentifier(NamedTuple):
    id: str
    data_source_id: str


<<<<<<< HEAD
@dataclass
class LayerStyle:
    """Enhanced style configuration for different geometry types"""
    # Common stroke properties for all geometry types
    stroke_color: Optional[str] = "#3388ff"
    stroke_weight: Optional[float] = 2
    stroke_opacity: Optional[float] = 1.0
    stroke_dash_array: Optional[str] = None  # e.g., "5,5" for dashed lines
    stroke_dash_offset: Optional[float] = None
    
    # Fill properties for polygons and circles
    fill_color: Optional[str] = "#3388ff"
    fill_opacity: Optional[float] = 0.3
    fill_pattern: Optional[str] = None  # For pattern fills (future enhancement)
    
    # Point/marker specific properties
    radius: Optional[float] = 8
    marker_symbol: Optional[str] = None  # For custom markers (future enhancement)
    
    # Line-specific properties
    line_cap: Optional[str] = "round"  # "round", "square", "butt"
    line_join: Optional[str] = "round"  # "round", "bevel", "miter"
    
    # Advanced visual properties
    blur: Optional[float] = None  # Gaussian blur effect
    shadow_color: Optional[str] = None  # Drop shadow color
    shadow_offset_x: Optional[float] = None  # Shadow offset
    shadow_offset_y: Optional[float] = None  # Shadow offset
    shadow_blur: Optional[float] = None  # Shadow blur radius
    
    # Animation properties (future enhancement)
    animation_duration: Optional[float] = None  # Animation duration in seconds
    animation_type: Optional[str] = None  # "pulse", "spin", "bounce", etc.
    
    # Conditional styling (future enhancement)
    style_conditions: Optional[Dict[str, Any]] = None  # For data-driven styling

=======
>>>>>>> 69e0131c
class GeoDataObject(BaseModel):
    # Required (key) fields
    id: str
    data_source_id: str  # e.g. database name
    data_type: DataType
    data_origin: str

    # Required metadata
    data_source: str  # e.g. portal name
    data_link: str
    name: str

    # Optional fields
    title: Optional[str] = None
    description: Optional[str] = None
    llm_description: Optional[str] = None
    score: Optional[float] = None
    bounding_box: Optional[str] = None
    layer_type: Optional[str] = None
    properties: Optional[Dict[str, Any]] = {}

    visible: Optional[bool] = False
    selected: Optional[bool] = False
    style: Optional[LayerStyle] = None

    class Config:
        # Allow Enum values to be output as raw values
        use_enum_values = True
        # Any extra fields in input will be ignored
        extra = "ignore"


def mock_geodata_objects() -> List[GeoDataObject]:
    return [
        GeoDataObject(
            id="1512",
            data_source_id="db_name",
            data_type=DataType.LAYER,
            data_origin=DataOrigin.TOOL,
            data_source="AQUAMAPS",
            data_link="https://io.apps.fao.org/geoserver/wms/wms?service=WMS&request=GetMap&layers=AQUAMAPS:rivers_africa&format=image/png&BBOX={bbox-epsg-3857}&WIDTH=256&HEIGHT=256",
            name="AQUAMAPS:rivers_africa",
            title="Rivers of Africa (Derived from HydroSHEDS)",
            description="""The rivers of Africa dataset is derived from the World Wildlife Fund's (WWF) HydroSHEDS drainage direction layer and a stream network layer. The source of the drainage direction layer was the 15-second Digital Elevation Model (DEM) from NASA's Shuttle Radar Topographic Mission (SRTM). The raster stream network was determined by using the HydroSHEDS flow accumulation grid, with a threshold of about 1000 km² upstream area.

    The stream network dataset consists of the following information: the origin node of each arc in the network (FROM_NODE), the destination of each arc in the network (TO_NODE), the Strahler stream order of each arc in the network (STRAHLER), numerical code and name of the major basin that the arc falls within (MAJ_BAS and MAJ_NAME); - area of the major basin in square km that the arc falls within (MAJ_AREA); - numerical code and name of the sub-basin that the arc falls within (SUB_BAS and SUB_NAME); - area of the sub-basin in square km that the arc falls within (SUB_AREA); - numerical code of the sub-basin towards which the sub-basin flows that the arc falls within (TO_SUBBAS) (the codes -888 and -999 have been assigned respectively to internal sub-basins and to sub-basins draining into the sea). 
    The attributes table now includes a field named "Regime" with tentative classification of perennial ("P") and intermittent ("I") streams.

    **Supplemental Information:**

    This dataset is developed as part of a GIS-based information system on water resources for the African continent. It has been published in the framework of the AQUASTAT - programme of the Land and Water Division of the Food and Agriculture Organization of the United Nations.

    **Contact points:**

    Metadata Contact: AQUASTAT <aquastat@fao.org>
    Resource Contact: Jippe Hoogeveen <Jippe.Hoogeveen@fao.org>, Livia Peiser <Livia.Peiser@fao.org>

    **Data lineage:**

    The linework of the map was obtained by converting the stream network to a feature dataset with the Hydrology toolset in ESRI ArcGIS. The Flow Direction and Stream Order grids were derived from hydrologically corrected elevation data with a resolution of 15 arc-seconds. The elevation dataset was part of a mapping product, HydroSHEDS, developed by the Conservation Science Program of World Wildlife Fund. Original input data had been obtained during NASA's Shuttle Radar Topography Mission (SRTM).

    **Online resources:**

    - Download - Rivers of Africa (ESRI shapefile): https://storage.googleapis.com/fao-maps-catalog-data/geonetwork/aquamaps/rivers_africa_37333.zip
    - Hydrological basins in Africa: https://data.apps.fao.org/catalog/dataset/e54e2014-d23b-402b-8e73-c827628d17f4
    - Rivers data documentation (PDF): https://storage.googleapis.com/fao-maps-catalog-data/geonetwork/aquamaps/Aquamaps-River_Data_description.pdf
    - HydroSHEDS: http://www.worldwildlife.org/hydrosheds
    - HydroSHEDS tech info: https://www.hydrosheds.org
    """,
            llm_description="The \"Rivers of Africa\" dataset, derived from the World Wildlife Fund's HydroSHEDS, provides a comprehensive stream network for the African continent. Utilizing a 15-second Digital Elevation Model (DEM) from NASA's Shuttle Radar Topographic Mission (SRTM), this dataset offers detailed hydrological information, including drainage directions and stream orders. The stream network is characterized by attributes such as origin and destination nodes, Strahler stream order, and basin information, including major and sub-basin codes, names, and areas. Additionally, the dataset classifies streams as perennial or intermittent. Developed as part of the AQUASTAT program by the FAO's Land and Water Division, this dataset supports GIS-based water resource management across Africa. The bounding box for this dataset spans from approximately 54.35°E to -17.24°E longitude and -34.76°S to 37.22°N latitude, covering a significant portion of the continent.",
            score=0.13876973,
            bounding_box="POLYGON((54.34999999999883 -34.76458333333335,54.34999999999883 37.21874999999888,-17.23958333333337 37.21874999999888,-17.23958333333337 -34.76458333333335,54.34999999999883 -34.76458333333335))",
            layer_type="WMS",
            properties={"resource_id": "1512", "format": None},
        ),
        GeoDataObject(
            id="2180",
            data_source_id="db_name",
            data_type=DataType.GEOJSON,
            data_origin=DataOrigin.TOOL,
            data_source="AQUAMAPS",
            data_link="https://io.apps.fao.org/geoserver/wfs?service=WFS&version=1.1.0&request=GetFeature&typeName=AQUAMAPS:rivers_africa&outputFormat=application/json",
            name="AQUAMAPS:rivers_africa",
            title="Rivers of Africa (Derived from HydroSHEDS)",
            description="""The rivers of Africa dataset is derived from the World Wildlife Fund's (WWF) HydroSHEDS drainage direction layer and a stream network layer. The source of the drainage direction layer was the 15-second Digital Elevation Model (DEM) from NASA's Shuttle Radar Topographic Mission (SRTM). The raster stream network was determined by using the HydroSHEDS flow accumulation grid, with a threshold of about 1000 km² upstream area.

    The stream network dataset consists of the following information: the origin node of each arc in the network (FROM_NODE), the destination of each arc in the network (TO_NODE), the Strahler stream order of each arc in the network (STRAHLER), numerical code and name of the major basin that the arc falls within (MAJ_BAS and MAJ_NAME); - area of the major basin in square km that the arc falls within (MAJ_AREA); - numerical code and name of the sub-basin that the arc falls within (SUB_BAS and SUB_NAME); - area of the sub-basin in square km that the arc falls within (SUB_AREA); - numerical code of the sub-basin towards which the sub-basin flows that the arc falls within (TO_SUBBAS) (the codes -888 and -999 have been assigned respectively to internal sub-basins and to sub-basins draining into the sea). 
    The attributes table now includes a field named "Regime" with tentative classification of perennial ("P") and intermittent ("I") streams.

    **Supplemental Information:**

    This dataset is developed as part of a GIS-based information system on water resources for the African continent. It has been published in the framework of the AQUASTAT - programme of the Land and Water Division of the Food and Agriculture Organization of the United Nations.

    **Contact points:**

    Metadata Contact: AQUASTAT <aquastat@fao.org>
    Resource Contact: Jippe Hoogeveen <Jippe.Hoogeveen@fao.org>, Livia Peiser <Livia.Peiser@fao.org>

    **Data lineage:**

    The linework of the map was obtained by converting the stream network to a feature dataset with the Hydrology toolset in ESRI ArcGIS. The Flow Direction and Stream Order grids were derived from hydrologically corrected elevation data with a resolution of 15 arc-seconds. The elevation dataset was part of a mapping product, HydroSHEDS, developed by the Conservation Science Program of World Wildlife Fund. Original input data had been obtained during NASA's Shuttle Radar Topography Mission (SRTM).

    **Online resources:**

    - Download - Rivers of Africa (ESRI shapefile): https://storage.googleapis.com/fao-maps-catalog-data/geonetwork/aquamaps/rivers_africa_37333.zip
    - Hydrological basins in Africa: https://data.apps.fao.org/catalog/dataset/e54e2014-d23b-402b-8e73-c827628d17f4
    - Rivers data documentation (PDF): https://storage.googleapis.com/fao-maps-catalog-data/geonetwork/aquamaps/Aquamaps-River_Data_description.pdf
    - HydroSHEDS: http://www.worldwildlife.org/hydrosheds
    - HydroSHEDS tech info: https://www.hydrosheds.org
    """,
            llm_description="The \"Rivers of Africa\" dataset provides a comprehensive representation of the continent's river networks, derived from the World Wildlife Fund's HydroSHEDS drainage direction layer and stream network data. Utilizing a 15-second Digital Elevation Model (DEM) from NASA's Shuttle Radar Topographic Mission (SRTM), this dataset offers detailed insights into Africa's hydrological features. The stream network is delineated using a flow accumulation grid with a threshold of approximately 1000 km² upstream area, ensuring accurate depiction of river courses. Key attributes include the origin and destination nodes of each river arc, Strahler stream order, and basin information such as major and sub-basin codes, names, and areas. Additionally, the dataset classifies streams as perennial or intermittent. Developed as part of a GIS-based water resources information system for Africa, this dataset supports the AQUASTAT program by the FAO's Land and Water Division. The dataset is accessible in various formats, including ESRI shapefiles, and is supported by extensive documentation and resources for further exploration. The bounding box covers a wide geographical area from approximately 54.35°E to -17.24°E longitude and -34.76°S to 37.22°N latitude, encompassing diverse African river systems.",
            score=0.14160219,
            bounding_box="POLYGON((54.34999999999883 -34.76458333333335,54.34999999999883 37.21874999999888,-17.23958333333337 37.21874999999888,-17.23958333333337 -34.76458333333335,54.34999999999883 -34.76458333333335))",
            layer_type="WFS",
            properties={"resource_id": "2180", "format": None},
        ),
        GeoDataObject(
            id="1866",
            data_source_id="db_name",
            data_type=DataType.LAYER,
            data_origin=DataOrigin.TOOL,
            data_source="HOTOSM",
            data_link="https://data.apps.fao.org/map/gsrv/edit/casap/ows?service=WMS&request=GetMap&layers=rivieres_principales_hotosm_fao&format=image/png&BBOX={bbox-epsg-3857}&WIDTH=256&HEIGHT=256",
            name="rivieres_principales_hotosm_fao",
            title="rivieres_principales_hotosm_fao",
            description="""Rivières principales de la République Centrafricaine. Le fichier est une sélection du HOTOSM Central African Republic Waterways (OpenStreetMap Export) distribué par OCHA à travers le portail Humanitarian Data Exchange. Les cours d'eau ont été integré pour guarantir la continuité des lignes.

    **Data publication:** 2023-02-25

    **Contact points:**
    Resource Contact: Matieu Henry <matieu.henry@fao.org>, Simone Maffei FAO-UN
    Metadata Contact: FAO-NSL Geospatial Unit <gis-manager@fao.org>

    **Resource constraints:**
    Open Database License (ODC-ODbL)
    """,
            llm_description='The "rivieres_principales_hotosm_fao" dataset provides a detailed representation of the main rivers in the Central African Republic. Derived from the HOTOSM Central African Republic Waterways, this dataset ensures continuity of river lines and is distributed under the ODC-ODbL license. Geographic coverage spans approximately 2.23°N–11.01°N latitude and 14.40°E–27.45°E longitude.',
            score=0.15012261,
            bounding_box="POLYGON((27.4488258 2.2256092,27.4488258 11.0132214040059,14.4023134008397 11.0132214040059,14.4023134008397 2.2256092,27.4488258 2.2256092))",
            layer_type="WMS",
            properties={"resource_id": "1866", "format": None},
        ),
        GeoDataObject(
            id="1718",
            data_source_id="db_name",
            data_type=DataType.LAYER,
            data_origin=DataOrigin.TOOL,
            data_source="FAO",
            data_link="https://data.apps.fao.org/map/gsrv/edit/wwweeks/ows?service=WMS&request=GetMap&layers=Rivers (Ethiopia)&format=image/png&BBOX={bbox-epsg-3857}&WIDTH=256&HEIGHT=256",
            name="Rivers (Ethiopia)",
            title="Rivers (Ethiopia)",
            description="No notes available",
            llm_description='The "Rivers (Ethiopia)" geospatial dataset provides a comprehensive representation of the river systems within Ethiopia, covering a geographic extent defined by the bounding box coordinates from approximately 3.92° to 14.89° latitude and 32.86° to 45.23° longitude. Accessible via WMS and ideal for hydrological studies.',
            score=0.15421289,
            bounding_box="POLYGON((45.227108897280175 3.924902666646508,45.227108897280175 14.88983906218417,32.8600492633985 14.88983906218417,32.8600492633985 3.924902666646508,45.227108897280175 3.924902666646508))",
            layer_type="WMS",
            properties={"resource_id": "1718", "format": None},
        ),
        GeoDataObject(
            id="1993",
            data_source_id="db_name",
            data_type=DataType.LAYER,
            data_origin=DataOrigin.TOOL,
            data_source="FAO",
            data_link="https://data.apps.fao.org/map/gsrv/edit/wwweek/ows?service=WMS&request=GetMap&layers=Rivers (Ethiopia)&format=image/png&BBOX={bbox-epsg-3857}&WIDTH=256&HEIGHT=256",
            name="Rivers (Ethiopia)",
            title="Rivers (Ethiopia)",
            description="No notes available",
            llm_description='The "Rivers (Ethiopia)" dataset maps river systems across Ethiopia, supporting environmental management and planning, covering approximately 3.92°–14.89°N latitude and 32.86°–45.23°E longitude.',
            score=0.15872921,
            bounding_box="POLYGON((45.227108897280175 3.924902666646508,45.227108897280175 14.88983906218417,32.8600492633985 14.88983906218417,32.8600492633985 3.924902666646508,45.227108897280175 3.924902666646508))",
            layer_type="WMS",
            properties={"resource_id": "1993", "format": None},
        ),
        GeoDataObject(
            id="2012",
            data_source_id="db_name",
            data_type=DataType.LAYER,
            data_origin=DataOrigin.TOOL,
            data_source="FAO",
            data_link="https://data.apps.fao.org/map/gsrv/edit/Terria_WA_proj/ows?service=WMS&request=GetMap&layers=main rivers in Rwanda&format=image/png&BBOX={bbox-epsg-3857}&WIDTH=256&HEIGHT=256",
            name="main rivers in Rwanda",
            title="main rivers in Rwanda",
            description="No notes available",
            llm_description='The "Main Rivers in Rwanda" dataset provides a detailed representation of the primary river systems within Rwanda, covering approximately 29.56°–30.78°E longitude and -2.57°–-1.38°S latitude. Accessible via WMS.',
            score=0.15911782,
            bounding_box="POLYGON((30.78125 -2.57292,30.78125 -1.38333,29.56458 -1.38333,29.56458 -2.57292,30.78125 -2.57292))",
            layer_type="WMS",
            properties={"resource_id": "2012", "format": None},
        ),
        GeoDataObject(
            id="1623",
            data_source_id="db_name",
            data_type=DataType.LAYER,
            data_origin=DataOrigin.TOOL,
            data_source="WWF HydroSHEDS",
            data_link="https://data.apps.fao.org/map/gsrv/edit/adb_awash/ows?service=WMS&request=GetMap&layers=awash_rivers&format=image/png&BBOX={bbox-epsg-3857}&WIDTH=256&HEIGHT=256",
            name="awash_rivers",
            title="awash_rivers",
            description="""Awash river is derived from the HydroRIVERS product, which was obtained by delineating river networks from hydrologically corrected elevation data (WWF HydroSHEDS, Lehner et al. 2008; Lehner and Grill 2013). The Awash river, as well as any other river within the HydroRIVERS database, is co-registered to the sub-basin of the HydroBASINS database in which it resides (via a shared ID).

    **Data publication:** 2020-01-01

    **Citation:** FAO 2018. WaPOR Database Methodology: Level 3. Remote Sensing for Water Productivity Technical Report: Methodology Series. Rome, FAO. 72 pages. Licence: CC BY-NC-SA 3.0 IGO

    **Contact points:** Metadata Contact: Solomon Seyoum <s.seyoum@un-ihe.org>, Resource Contact: WaPOR <wapor@fao.org>

    **Resource constraints:** Covered by HydroSHEDS License Agreement (https://www.hydrosheds.org).
    """,
            llm_description='The "awash_rivers" dataset represents the Awash River network, derived from HydroRIVERS and co-registered with HydroBASINS sub-basins. Covering approximately 43.10°–38.23°E longitude and 8.14°–12.23°N latitude, this dataset supports hydrological studies and environmental management under the HydroSHEDS License Agreement.',
            score=0.17129919,
            bounding_box="POLYGON((43.1020833333324 8.14374999999932,43.1020833333324 12.2270833333326,38.2312499999991 12.2270833333326,38.2312499999991 8.14374999999932,43.1020833333324 8.14374999999932))",
            layer_type="WMS",
            properties={"resource_id": "1623", "format": None},
        ),
        GeoDataObject(
            id="1511",
            data_source_id="db_name",
            data_type=DataType.LAYER,
            data_origin=DataOrigin.TOOL,
            data_source="RICCAR",
            data_link="https://io.apps.fao.org/geoserver/wms/wms?service=WMS&request=GetMap&layers=RICCAR:rivers&format=image/png&BBOX={bbox-epsg-3857}&WIDTH=256&HEIGHT=256",
            name="RICCAR:rivers",
            title="Rivers",
            description="""Main rivers over the study area of Mindanao island of Philippines.

    **Data publication:** 2020-01-01

    **Contact points:** Metadata and Resource Contact: Solomon Seyoum <s.seyoum@un-ihe.org>

    **Resource constraints:** copyright
    """,
            llm_description='This geospatial dataset, titled "Rivers," provides a detailed representation of the main rivers across Mindanao Island, Philippines, published on January 1, 2020. Accessible via WMS and subject to copyright.',
            score=0.17454045,
            bounding_box="POLYGON((76.00000000019992 -7.000000000299735,76.00000000019992 45.00000000009999,-16.7080219443572 45.00000000009999,-16.7080219443572 -7.000000000299735,76.00000000019992 -7.000000000299735))",
            layer_type="WMS",
            properties={"resource_id": "1511", "format": None},
        ),
        GeoDataObject(
            id="2119",
            data_source_id="db_name",
            data_type=DataType.GEOJSON,
            data_origin=DataOrigin.TOOL,
            data_source="WWF HydroSHEDS",
            data_link="https://data.apps.fao.org/map/gsrv/edit/ows?service=WFS&version=2.0.0&request=GetFeature&typeName=hih_test:Awash_rivers&outputFormat=application/json",
            name="hih_test:Awash_rivers",
            title="Awash_rivers",
            description="""Awash river is derived from the HydroRIVERS product, which was obtained by delineating river networks from hydrologically corrected elevation data (WWF HydroSHEDS, Lehner et al. 2008; Lehner and Grill 2013). The Awash river, as well as any other river within the HydroRIVERS database, is co-registered to the sub-basin of the HydroBASINS database in which it resides (via a shared ID).

    **Data publication:** 2020-01-01

    **Citation:** FAO 2018. WaPOR Database Methodology: Level 3. Remote Sensing for Water Productivity Technical Report: Methodology Series. Rome, FAO. 72 pages. Licence: CC BY-NC-SA 3.0 IGO

    **Contact points:** Metadata Contact: Solomon Seyoum <s.seyoum@un-ihe.org>, Resource Contact: WaPOR <wapor@fao.org>

    **Resource constraints:** Covered by HydroSHEDS License Agreement (https://www.hydrosheds.org).
    """,
            llm_description='The "Awash_rivers" dataset is a geospatial representation of the Awash River network, derived from HydroRIVERS with co-registration to HydroBASINS sub-basins. Covering approximately 43.10°–38.23°E longitude and 8.14°–12.23°N latitude, freely available under the HydroSHEDS License Agreement.',
            score=0.17614436,
            bounding_box="POLYGON((43.104518749999 8.14131458333259,43.104518749999 12.2295187499992,38.2288145833324 12.2295187499992,38.2288145833324 8.14131458333259,43.104518749999 8.14131458333259))",
            layer_type="WFS",
            properties={"resource_id": "2119", "format": None},
        ),
        GeoDataObject(
            id="842",
            data_source_id="db_name",
            data_type=DataType.LAYER,
            data_origin=DataOrigin.TOOL,
            data_source="AQUAMAPS",
            data_link="https://io.apps.fao.org/geoserver/wms/wms?service=WMS&request=GetMap&layers=AQUAMAPS:hydrobasins_africa&format=image/png&BBOX={bbox-epsg-3857}&WIDTH=256&HEIGHT=256",
            name="AQUAMAPS:hydrobasins_africa",
            title="Hydrological basins in Africa (Derived from HydroSHEDS)",
            description="""This dataset divides the African continent into major hydrological basins and their sub-basins according to hydrological characteristics, derived from WWF HydroSHEDS and Hydro1K.

    Includes numerical codes, names, areas for major and sub-basins, and flow directions.

    **Supplemental Information:**

    Developed under the AQUASTAT program by FAO's Land and Water Division.

    **Contact points:**

    Metadata Contact: AQUASTAT <aquastat@fao.org>
    Resource Contact: Jippe Hoogeveen <jippe.hoogeveen@fao.org>

    **Data lineage:**

    Delineated from hydrologically corrected elevation data (15″ resolution) from HydroSHEDS.

    **Online resources:**

    - Download shapefile: https://storage.googleapis.com/fao-maps-catalog-data/geonetwork/aquamaps/hydrobasins_africa.zip
    - HydroSHEDS: http://www.worldwildlife.org/hydrosheds
    - HydroSHEDS tech info: https://www.hydrosheds.org/
    """,
            llm_description='The "Hydrological Basins in Africa" dataset provides a comprehensive delineation of major and sub-basins across Africa, derived from WWF HydroSHEDS and Hydro1K. It includes codes, names, areas, and flow directions, supporting hydrological studies and water resource management under the AQUASTAT program.',
            score=0.1765908,
            bounding_box="POLYGON((54.53749999999906 -34.837500000000276,54.53749999999906 37.56249999999858,-18.162499999999717 37.56249999999858,-18.162499999999717 -34.837500000000276,54.53749999999906 -34.837500000000276))",
            layer_type="WMS",
            properties={"resource_id": "842", "format": None},
        ),
    ]<|MERGE_RESOLUTION|>--- conflicted
+++ resolved
@@ -23,7 +23,6 @@
     data_source_id: str
 
 
-<<<<<<< HEAD
 @dataclass
 class LayerStyle:
     """Enhanced style configuration for different geometry types"""
@@ -61,8 +60,6 @@
     # Conditional styling (future enhancement)
     style_conditions: Optional[Dict[str, Any]] = None  # For data-driven styling
 
-=======
->>>>>>> 69e0131c
 class GeoDataObject(BaseModel):
     # Required (key) fields
     id: str
