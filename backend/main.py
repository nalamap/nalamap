import logging
import os
from contextlib import asynccontextmanager

from fastapi import FastAPI, Request, status
from fastapi.exceptions import RequestValidationError
from fastapi.middleware.cors import CORSMiddleware
from fastapi.responses import JSONResponse
from fastapi.staticfiles import StaticFiles

<<<<<<< HEAD
from api import ai_style, auto_styling, data_management, debug, geoweaver, settings
=======
from api import ai_style, auto_styling, data_management, debug, nalamap
>>>>>>> 46686306

# from sqlalchemy.ext.asyncio import AsyncSession
from core.config import LOCAL_UPLOAD_DIR
from services.database.database import close_db, init_db

# Configure logging to show info level messages for debugging
logging.basicConfig(
    level=logging.INFO,
    format="%(asctime)s - %(name)s - %(levelname)s - %(message)s",
)


tags_metadata = [
    {
        "name": "debug",
        "description": (
            "The debug methods are used for directly interacting with the " "models and tools"
        ),
    },
    {
        "name": "nalamap",
        "description": "NaLaMap API endpoints can be used to interact with the "
        "NaLaMap answer geospatial questions.",
    },
]

app = FastAPI()


@asynccontextmanager
async def lifespan(app: FastAPI):
    await init_db()
    yield
    await close_db()


app = FastAPI(
    title="NaLaMap API",
    description="API for making geospatial data accessible",
    version="0.1.0",
    lifespan=lifespan,
    openapi_tags=tags_metadata,
)

# CORS
app.add_middleware(
    CORSMiddleware,
    allow_origins=["*"],
    allow_credentials=True,
    allow_methods=["*"],
    allow_headers=["*"],
)

# Local upload directory and base URL
# Serve local uploads
os.makedirs(LOCAL_UPLOAD_DIR, exist_ok=True)
app.mount("/uploads", StaticFiles(directory=LOCAL_UPLOAD_DIR), name="uploads")

# Include API routers
app.include_router(debug.router, prefix="/api")
app.include_router(nalamap.router, prefix="/api")  # Main chat functionality
app.include_router(data_management.router, prefix="/api")
app.include_router(ai_style.router, prefix="/api")  # AI Style button functionality
app.include_router(auto_styling.router, prefix="/api")  # Automatic styling
app.include_router(settings.router, prefix="/api")


@app.get("/")
async def root():
    return {"message": "NaLaMap API is running"}


# Exception handlers


@app.exception_handler(status.HTTP_400_BAD_REQUEST)
async def validation_exception_handler_400(request: Request, exc):
    exc_str = f"{exc}".replace("\n", " ").replace("   ", " ")
    logging.error(f"{request}: {exc_str}")
    content = {"status_code": 10400, "message": exc_str, "data": None}
    return JSONResponse(content=content, status_code=status.HTTP_400_BAD_REQUEST)


@app.exception_handler(RequestValidationError)
async def validation_exception_handler_422(request: Request, exc: RequestValidationError):
    exc_str = f"{exc}".replace("\n", " ").replace("   ", " ")
    logging.error(f"{request}: {exc_str}")
    content = {"status_code": 10422, "message": exc_str, "data": None}
    return JSONResponse(content=content, status_code=status.HTTP_422_UNPROCESSABLE_ENTITY)


@app.exception_handler(status.HTTP_413_REQUEST_ENTITY_TOO_LARGE)
async def request_entity_too_large_handler(request: Request, exc):
    return JSONResponse(
        status_code=status.HTTP_413_REQUEST_ENTITY_TOO_LARGE,
        content={"detail": "File size exceeds the 100MB limit. Please upload a smaller file."},
    )


if __name__ == "__main__":
    import uvicorn

    uvicorn.run("main:app", host="0.0.0.0", port=8000, reload=True)<|MERGE_RESOLUTION|>--- conflicted
+++ resolved
@@ -8,11 +8,7 @@
 from fastapi.responses import JSONResponse
 from fastapi.staticfiles import StaticFiles
 
-<<<<<<< HEAD
-from api import ai_style, auto_styling, data_management, debug, geoweaver, settings
-=======
-from api import ai_style, auto_styling, data_management, debug, nalamap
->>>>>>> 46686306
+from api import ai_style, auto_styling, data_management, debug, nalamap, settings
 
 # from sqlalchemy.ext.asyncio import AsyncSession
 from core.config import LOCAL_UPLOAD_DIR
