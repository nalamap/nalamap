--- conflicted
+++ resolved
@@ -1,38 +1,13 @@
-<<<<<<< HEAD
+import os
 from fastapi import FastAPI
 from fastapi.middleware.cors import CORSMiddleware
 from contextlib import asynccontextmanager
+
+from fastapi.staticfiles import StaticFiles
 #from sqlalchemy.ext.asyncio import AsyncSession
 from services.database.database import init_db, close_db
-from api import debug, geoweaver
+from api import data_management, debug, geoweaver
 
-=======
-from fastapi import FastAPI, HTTPException, Query, Body, UploadFile, File
-from fastapi.middleware.cors import CORSMiddleware
-from fastapi.staticfiles import StaticFiles
-from typing import List, Optional, Any, Dict, Literal
-from pydantic import BaseModel
-from contextlib import asynccontextmanager
-from services.multi_agent_orch import multi_agent_executor
-from services.database.database import get_db, init_db, close_db
-from services.agents.langgraph_agent import executor, SearchState
-from services.tools.geocoding import geocode_using_nominatim
-import os
-import uuid
-import json
-
-# Optional Azure Blob storage
-USE_AZURE = os.getenv("USE_AZURE_STORAGE", "false").lower() == "true"
-AZ_CONN = os.getenv("AZURE_CONN_STRING", "")
-AZ_CONTAINER = os.getenv("AZURE_CONTAINER", "")
-# Local upload directory and base URL
-LOCAL_UPLOAD_DIR = os.getenv("LOCAL_UPLOAD_DIR", "./uploads")
-BASE_URL = os.getenv("BASE_URL", "http://localhost:8000")
-
-class ChatMessage(BaseModel):
-    role: Literal["user", "assistant", "system"]
-    content: str
->>>>>>> 664208da
 
 tags_metadata = [
     {
@@ -45,22 +20,7 @@
     },
 ]
 
-<<<<<<< HEAD
 app = FastAPI()
-=======
-class OrchestratorResponse(BaseModel):
-    messages: List[ChatMessage]
-
-class ChatPayload(BaseModel):
-    id: Optional[str] = None
-    input: Optional[str] = None
-    messages: Optional[List[ChatMessage]] = None
-    query: Optional[str] = None
-
-class ChatResponse(BaseModel):
-    id: str
-    messages: List[ChatMessage]
->>>>>>> 664208da
 
 @asynccontextmanager
 async def lifespan(app: FastAPI):
@@ -85,105 +45,21 @@
     allow_headers=["*"],
 )
 
-<<<<<<< HEAD
+# Local upload directory and base URL
+LOCAL_UPLOAD_DIR = os.getenv("LOCAL_UPLOAD_DIR", "./uploads")
+# Serve local uploads
+os.makedirs(LOCAL_UPLOAD_DIR, exist_ok=True)
+app.mount("/uploads", StaticFiles(directory=LOCAL_UPLOAD_DIR), name="uploads")
+
 app.include_router(debug.router)
 app.include_router(geoweaver.router)
+app.include_router(data_management.router)
 
 #@app.on_event("shutdown")
 #async def shutdown():
 #    await close_db()  # Clean up DB connections when FastAPI shuts down
 
 
-=======
-# Serve local uploads
-os.makedirs(LOCAL_UPLOAD_DIR, exist_ok=True)
-app.mount("/uploads", StaticFiles(directory=LOCAL_UPLOAD_DIR), name="uploads")
-
-# Upload endpoint
-@app.post("/upload")
-async def upload_file(file: UploadFile = File(...)) -> Dict[str, str]:
-    """
-    Uploads a file either to Azure Blob Storage or local disk and returns its public URL and unique ID.
-    """
-    # Generate unique file name
-    unique_name = f"{uuid.uuid4().hex}_{file.filename}"
-    content = await file.read()
-
-    if USE_AZURE:
-        from azure.storage.blob import BlobServiceClient
-        blob_svc = BlobServiceClient.from_connection_string(AZ_CONN)
-        container = blob_svc.get_container_client(AZ_CONTAINER)
-        container.upload_blob(name=unique_name, data=content)
-        url = f"{container.url}/{unique_name}"
-    else:
-        dest_path = os.path.join(LOCAL_UPLOAD_DIR, unique_name)
-        with open(dest_path, "wb") as f:
-            f.write(content)
-        url = f"{BASE_URL}/uploads/{unique_name}"
-
-    return {"url": url, "id": unique_name}
-
-@app.get("/api/search")
-async def search(query: str = Query()):
-    state = SearchState(query=query)
-    results = await executor.ainvoke(state)
-    return results
-
-@app.get("/api/geocode")
-async def geocode(query: str = Query(...)) -> Dict[str, Any]:
-    raw = geocode_using_nominatim.invoke({"query": query, "geojson": True})
-    try:
-        data = json.loads(raw)
-    except json.JSONDecodeError:
-        fixed = raw.replace("'", '"')
-        data = json.loads(fixed)
-
-    results: List[Dict[str, Any]] = []
-    for props in data:
-        place_id     = props.get("place_id")
-        osm_type     = props.get("osm_type")
-        display_name = props.get("display_name")
-        name_prop    = props.get("name")
-        typ          = props.get("type")
-        importance   = props.get("importance")
-        bbox         = props.get("boundingbox")
-        raw_geo      = props.get("geokml")
-
-        if bbox and len(bbox) == 4:
-            lat_min, lat_max, lon_min, lon_max = map(float, bbox)
-            bounding_box = (
-                f"POLYGON(({lon_max} {lat_min},"
-                f"{lon_max} {lat_max},"
-                f"{lon_min} {lat_max},"
-                f"{lon_min} {lat_min},"
-                f"{lon_max} {lat_min}))"
-            )
-        else:
-            bounding_box = None
-
-        results.append({
-            "resource_id":     place_id,
-            "source_type":     osm_type,
-            "name":            display_name,
-            "title":           name_prop,
-            "description":     typ,
-            "access_url":      None,
-            "format":          None,
-            "llm_description": display_name,
-            "bounding_box":    bounding_box,
-            "raw_geo_data":    raw_geo,
-            "score":           importance,
-        })
-
-    return {"query": query, "results": results}
-
-@app.post("/api/orchestrate", response_model=OrchestratorResponse)
-async def orchestrate(req: OrchestratorRequest):
-    state = {"messages": [m.dict() for m in req.messages], "next": ""}
-    final_state = await multi_agent_executor.ainvoke(state)
-    return OrchestratorResponse(messages=final_state["messages"])
->>>>>>> 664208da
-
 if __name__ == "__main__":
     import uvicorn
     uvicorn.run("main:app", host="0.0.0.0", port=8000, reload=True)