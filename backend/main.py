from fastapi import FastAPI, HTTPException, Query, Body
<<<<<<< HEAD
from typing import List, Optional, Any, Dict
=======
from typing import List, Optional, Literal
from pydantic import BaseModel
>>>>>>> 898d477a
from fastapi.middleware.cors import CORSMiddleware
from contextlib import asynccontextmanager
from services.multi_agent_orch import multi_agent_executor
#from sqlalchemy.ext.asyncio import AsyncSession
from services.database.database import get_db, init_db, close_db
from services.agents.langgraph_agent import executor, SearchState
from services.tools.geocoding import geocode_using_nominatim
import json

class ChatMessage(BaseModel):
    role: Literal["user", "assistant", "system"]
    content: str

class OrchestratorRequest(BaseModel):
    messages: List[ChatMessage]

class OrchestratorResponse(BaseModel):
    messages: List[ChatMessage]

# Define a model to represent the incoming payload from useChat.
class ChatPayload(BaseModel):
    id: Optional[str] = None
    input: Optional[str] = None
    messages: Optional[List[ChatMessage]] = None
    query: Optional[str] = None

# Define the structure of the chat response.
class ChatResponse(BaseModel):
    id: str
    messages: List[ChatMessage]

@asynccontextmanager
async def lifespan(app: FastAPI):
    await init_db()  # Initialize DB pool when FastAPI starts
    yield
    await close_db() # close connection when app is finished
    
app = FastAPI(
    title="GeoWeaver API",
    description="API for making geospatial data accessible",
    version="0.1.0",
    lifespan=lifespan
)

# Enable CORS for all origins (adjust allow_origins as needed)
app.add_middleware(
    CORSMiddleware,
    allow_origins=["*"],  # or specify a list like ["https://example.com"]
    allow_credentials=True,
    allow_methods=["*"],
    allow_headers=["*"],
)

#@app.on_event("shutdown")
#async def shutdown():
#    await close_db()  # Clean up DB connections when FastAPI shuts down


@app.get("/api/search")
async def search(query: str = Query()):
    state = SearchState(query=query)  
    results = await executor.ainvoke(state)
    return results


@app.get("/api/geocode")
async def geocode(query: str = Query(...)) -> Dict[str, Any]:
    # 1) Invoke the tool (returns a JSON string)
    raw = geocode_using_nominatim.invoke(
        {"query": query, "geojson": True}
    )
    # 2) Parse into a Python dict, handling single-quoted JSON safely
    try:
        data = json.loads(raw)
    except json.JSONDecodeError:
        # Fallback: convert single quotes to double quotes for JSON parsing
        fixed = raw.replace("'", '"')
        data = json.loads(fixed)
    
    # 3) Build our own result list
    results: List[Dict[str, Any]] = []
    print(str(data)[:500])
    # Nominatim returns a list of places
    for props in data:
        place_id     = props.get("place_id")
        osm_type     = props.get("osm_type")
        display_name = props.get("display_name")
        name_prop    = props.get("name")
        typ          = props.get("type")
        importance   = props.get("importance")
        bbox         = props.get("boundingbox")  # [lat_min, lat_max, lon_min, lon_max]
        raw_geo      = props.get("geokml")
        
        # turn bbox into WKT POLYGON string
        bounding_box: Optional[str]
        if bbox and len(bbox) == 4:
            lat_min, lat_max, lon_min, lon_max = map(float, bbox)
            bounding_box = (
                f"POLYGON(({lon_max} {lat_min},"
                         f"{lon_max} {lat_max},"
                         f"{lon_min} {lat_max},"
                         f"{lon_min} {lat_min},"
                         f"{lon_max} {lat_min}))"
            )
        else:
            bounding_box = None
        
        results.append({
            "resource_id":     place_id,
            "source_type":     osm_type,
            "name":            display_name,
            "title":           name_prop,
            "description":     typ,
            "access_url":      None,
            "format":          None,
            "llm_description": display_name,
            "bounding_box":    bounding_box,
            "raw_geo_data":    raw_geo,
            "score":           importance,
        })
    
    # 4) Return wrapped payload
    return {
        "query":   query,
        "results": results
    }

class AIRequest(BaseModel):
    message: str
    # TODO: Add additional information, like map data and layers in json

class AIResponse(BaseModel):
    response: str

@app.post("/api/orchestrate", response_model=OrchestratorResponse)
async def orchestrate(req: OrchestratorRequest):
    state = {
        "messages": [m.dict() for m in req.messages],
        "next": ""
    }
    final_state = await multi_agent_executor.ainvoke(state)


    return OrchestratorResponse(messages=final_state["messages"])


if __name__ == "__main__":
    import uvicorn
    uvicorn.run("main:app", host="0.0.0.0", port=8000, reload=True)<|MERGE_RESOLUTION|>--- conflicted
+++ resolved
@@ -1,10 +1,6 @@
 from fastapi import FastAPI, HTTPException, Query, Body
-<<<<<<< HEAD
-from typing import List, Optional, Any, Dict
-=======
-from typing import List, Optional, Literal
+from typing import List, Optional, Any, Dict, Literal
 from pydantic import BaseModel
->>>>>>> 898d477a
 from fastapi.middleware.cors import CORSMiddleware
 from contextlib import asynccontextmanager
 from services.multi_agent_orch import multi_agent_executor
