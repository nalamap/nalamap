--- conflicted
+++ resolved
@@ -5,12 +5,6 @@
 from langgraph.prebuilt import create_react_agent
 from services.tools.librarian_tools import query_librarian_postgis
 from services.tools.geoprocess_tools import geoprocess_tool
-<<<<<<< HEAD
-from services.tools.geocoding import geocode_using_nominatim_to_geostate, geocode_using_geonames, geocode_using_overpass_to_geostate
-from services.tools.geostate_management import describe_geodata_object, list_global_geodata, set_result_list, metadata_search
-from services.tools.styling_tools import style_map_layers, auto_style_new_layers, check_and_auto_style_layers
-from models.states import GeoDataAgentState, get_medium_debug_state, get_minimal_debug_state
-=======
 from services.tools.geocoding import (
     geocode_using_nominatim_to_geostate,
     geocode_using_geonames,
@@ -22,12 +16,12 @@
     set_result_list,
     metadata_search,
 )
+from services.tools.styling_tools import style_map_layers, auto_style_new_layers, check_and_auto_style_layers
 from models.states import (
     GeoDataAgentState,
     get_medium_debug_state,
     get_minimal_debug_state,
 )
->>>>>>> 69e0131c
 from services.ai.llm_config import get_llm
 
 
@@ -41,12 +35,9 @@
     query_librarian_postgis,
     geoprocess_tool,
     metadata_search,
-<<<<<<< HEAD
     style_map_layers,  # Manual styling tool
     auto_style_new_layers,  # Intelligent auto-styling tool
     check_and_auto_style_layers,  # Automatic layer style checker
-=======
->>>>>>> 69e0131c
 ]
 
 
@@ -126,15 +117,9 @@
         name="GeoAgent",
         state_schema=GeoDataAgentState,
         tools=tools,
-<<<<<<< HEAD
-        model=llm.bind_tools(tools),
-        prompt=system_prompt
-        #debug=True,
-=======
         model=llm.bind_tools(tools, parallel_tool_calls=False),
         prompt=system_prompt,
         # debug=True,
->>>>>>> 69e0131c
         # config_schema=GeoData,
         # response_format=GeoData
     )
