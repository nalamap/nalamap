from io import BytesIO, StringIO
from os import getenv
from langchain_core.tools import tool
import requests
import json
from langgraph.types import Command

from typing_extensions import Annotated
from typing import Any, Dict, List, Optional, Union
from langchain_core.tools import tool
from langchain_core.tools.base import InjectedToolCallId
from langchain_core.messages import ToolMessage
from langgraph.prebuilt import InjectedState
from services.storage.file_management import store_file
from models.states import GeoDataAgentState, get_medium_debug_state, get_minimal_debug_state
from models.geodata import DataOrigin, DataType, GeoDataObject



headers_geoweaver = {
    "User-Agent": "GeoWeaver, github.com/geoweaveai, next generation geospatial analysis using agents"
}


# Note: GeoNames only returns longitude / latitude - might not be best fit for our geojson/bounding box case
@tool
def geocode_using_geonames(location: str, maxRows: int = 3) -> str:
    """
    Use for: Basic geocoding of place names (e.g., cities, countries, landmarks). Returns coordinates and bounding boxes.  
    Strengths: 
    * Provides coordinates and a well managed system of hierarchical geographic data specific to administrational units, places and landmarks.
    * Is globally consistent and represents better the official administrative units. 
    * Has mulit language support.
    * Can be used to quickly retrieve bounding boxes that can feed into other tools such as the query_librarian_postgis
    * If a user requires a map with multiple locations such as cities and landmarks shown as pointsand a low zoom level, this datasource provides adequate data for the map. 
     
    Limitations:
    * Returns only coordinates and bounding boxes. Is therefore not a good fit if user needs to actually see the boundaries of a country or city on the map
    * Has no no street-level support and cannot serve for adress-level geocoding. 
    """
    # Later * Can be used to retrieve hierarchical information on an adress e.g. country, state, city etc. which can be helpful to get more informmation on ambigous geocoding requests.
  # Later: Tool can be used for reverse geocoding e.g. if a user inputs point data and would like to have a sumamry which points fall within which administrative unit. 
    # Later: Add support for advanced querries like hierarchical querries, find nearby places, find country information, time zones, elevation etc. 
    url: str = f"http://api.geonames.org/searchJSON?q={location}&maxRows={maxRows}&username={getenv('GEONAMES_USER', 'geoweaver')}"
    response = requests.get(url)

    if response.status_code == 200:
        data = response.json()
        if len(data) > 0:
            places = data["geonames"]
            return json.dumps(places)
        else:
            return "No results found."
    else:
        return "Error calling the GeoNames API."

# Note: Contains GeoJSON & Bounding Box: TODO: sidechannel GeoJSON to not overload our LLMs
@tool
def geocode_using_nominatim(query: str, geojson: bool = False, maxRows: int = 3) -> str:
    """ Geocoding user requests using the Open Street Map Nominatim API.
    """
    # TODO: Add support for OSM tags. 
    url: str = (
        f"https://nominatim.openstreetmap.org/search?q={query}&format=json&polygon_kml={1 if geojson else 0}&addressdetails=1&limit={maxRows}"
    )
    response = requests.get(url, headers=headers_geoweaver)
    if response.status_code == 200:
        data = response.json()
        if len(data):
            return json.dumps(data)
        else:
            return "No results found."
    else:
        print(response.json())
        return "Error querying the Nominatim API."

def create_geodata_object_from_geojson(nominatim_response: Dict[str, Any]) -> Optional[GeoDataObject]:
    """Saves the GeoJson response, saves it in storage and create a GeoDataObject from it """
    if not "geojson" in nominatim_response:
        return None
    place_id: str = str(nominatim_response["place_id"])
    name: str = nominatim_response["name"]
    geojson: Dict[str, Any] = { "type": "Feature", "geometry": nominatim_response["geojson"]}

    url, unique_id = store_file(f"{place_id}_{name}.json", json.dumps(geojson).encode())
    # Copy selected properties
    properties: Dict[str, Any] = dict()
    for prop in ["place_id", "licence", "osm_type", "osm_id", "lat", "lon",  "class", "type", "place_rank", "addresstype", "address"]:
        if prop in nominatim_response:
            properties[prop] = nominatim_response[prop]
    
    bbox: Optional[List[str]] = nominatim_response["boundingbox"]
    bounding_box: Optional[str]
    if bbox and len(bbox) == 4:
        lat_min, lat_max, lon_min, lon_max = map(float, bbox)
        bounding_box = (
            f"POLYGON(({lon_max} {lat_min},"
                     f"{lon_max} {lat_max},"
                     f"{lon_min} {lat_max},"
                     f"{lon_min} {lat_min},"
                     f"{lon_max} {lat_min}))"
        )
    else:
        bounding_box = None

    geoobject: GeoDataObject = GeoDataObject(
            id=unique_id,
            data_source_id="geocodeNominatim",
            data_type=DataType.GEOJSON,
            data_origin=DataOrigin.TOOL,
            data_source=nominatim_response["licence"],
            data_link=url,
            name=name,
            title=name,
            description=nominatim_response["display_name"],
            llm_description=nominatim_response["display_name"],
            score=nominatim_response["importance"],
            bounding_box=bounding_box,
            layer_type="GeoJSON",
            properties=properties
        )
    
    return geoobject
    


@tool
def geocode_using_nominatim_to_geostate(state: Annotated[GeoDataAgentState, InjectedState], tool_call_id: Annotated[str, InjectedToolCallId],  query: str, geojson: bool = True, maxRows: int = 5) -> Union[Dict[str, Any], Command]:
    """Geocode an address using OpenStreetMap Nominatim API. Returns Bounding Box for further request and GeoJson of the area to show to the user. 
    Use for:  Geocoding specific addresses or when detailed data (e.g., place types) is needed. 
    Strengths: 
    * Provides detailed polygon data as GeoJSON (e.g. polygons of countries, states, cities) which can be used for map visualization and further analysis. 
    * For forward geocoding: Converts place names or addresses into geographic coordinates.
    * Detailed address data, including house numbers, street names, neighborhoods, and postcodes.
    * Provides the geographical extent (min/max latitude and longitude) for places, including cities, countries, and sometimes smaller features like neighborhoods
    * Categorizes results by OSM tags, indicating the type of place (e.g., city, street, building, amenity, shop)
    * Reverse geocoding: Converts geographic coordinates into detailed address information.
    Limitations:
    * Nominatim relies on crowd-sourced OSM data, so accuracy and completeness depend on community contributions.
    * Provides limited metadata. It does not include attributes like population, elevation, time zones, or weather data.
    * does not support broader geographical queries like finding nearby places, hierarchical relationships beyond administrative divisions
    """
    url: str = (
        f"https://nominatim.openstreetmap.org/search?q={query}&format=json&polygon_geojson={1 if geojson else 0}&addressdetails=0&limit={maxRows}"
    )
    response = requests.get(url, headers=headers_geoweaver)
    if response.status_code == 200:
        data = response.json()
        if len(data):
            cleaned_data: List[Dict[str, Any]] = []
            for elem in data:
                if "geojson" in elem:
                    geocoded_object: Optional[GeoDataObject] = create_geodata_object_from_geojson(elem)
                    del elem["geojson"]
                    if geocoded_object:
                        elem["id"] = geocoded_object.id
                        elem["data_source_id"] = geocoded_object.data_source_id
                        if "global_geodata" not in state or state["global_geodata"] is None or not isinstance(state["global_geodata"], List):
                            state["global_geodata"] = [geocoded_object]
                        else:
                            state["global_geodata"].append(geocoded_object)
                cleaned_data.append(dict(elem))
            if geojson:
                # Simplified message for LLM
                num_objects_created = sum(1 for elem in cleaned_data if "id" in elem and "data_source_id" in elem)
                
                actionable_layers_info = []
                if num_objects_created > 0:
                    for elem in cleaned_data:
                        if "id" in elem and "data_source_id" in elem:
                            actionable_layers_info.append({
                                "name": elem.get("name", elem.get("display_name", "Unknown Location")),
                                "id": elem["id"],
                                "data_source_id": elem["data_source_id"] # Should be "geocodeNominatim"
                            })

                if not actionable_layers_info:
                    tool_message_content = f"Successfully geocoded '{query}'. Found {len(cleaned_data)} potential result(s), but no GeoData objects with full geometry were created or stored."
                else:
                    tool_message_content = f"Successfully geocoded '{query}'. Found {len(cleaned_data)} potential result(s). {len(actionable_layers_info)} GeoData object(s) with full geometry created and stored in global_geodata. "
                    
                    # Provide structured info for the agent and clear instructions
                    layer_details_for_agent = json.dumps(actionable_layers_info)
                    user_response_guidance = (
                        f"Call 'set_result_list' to make these layer(s) available. Pass the 'actionable_layers_info' (as 'result_tuples' where each tuple is [id, data_source_id]). "
                        f"For example, for the first layer: id='{actionable_layers_info[0]['id']}', data_source_id='{actionable_layers_info[0]['data_source_id']}'. "
                        f'In your response to the user, list the layer(s) by name (e.g., "{actionable_layers_info[0]['name']}") '
                        f"and state that they are available to be added to the map from the layer list. "
                        f"Do NOT include direct file paths, sandbox links, or any other internal storage paths in your textual response or as Markdown links."
                    )
                    tool_message_content += f"Actionable layer details: {layer_details_for_agent}. User response guidance: {user_response_guidance}"

                return Command(update={
                    "messages": [
                        *state["messages"], 
                        ToolMessage(name="geocode_using_nominatim_to_geostate", content=tool_message_content, tool_call_id=tool_call_id )
                        ] , 
                    "global_geodata": state["global_geodata"]
                })
            else: 
                # Simplified message if no GeoJSON was stored
                tool_message_content = f"Successfully geocoded '{query}'. Found {len(cleaned_data)} potential result(s). No GeoJSON objects were stored as per request."
                brief_results = [{"name": elem.get("name", elem.get("display_name", "Unknown")), "osm_id": elem.get("osm_id", "N/A"), "class": elem.get("class", "N/A"), "type": elem.get("type", "N/A")} for elem in cleaned_data][:3]
                tool_message_content += f" First few results (name, osm_id, class, type): {json.dumps(brief_results)}"
                return { "message": tool_message_content, "results_summary": brief_results } # Return summary directly if not updating state
        else:
            return { "message": "No results found." }
    else:
        print(response.json())
        return { "message": "Error querying the Nominatim API." }


# Amenity mapping for Overpass API
AMENITY_MAPPING = {
    "restaurant": "amenity=restaurant",
    "restaurants": "amenity=restaurant",
    "park": "leisure=park",
    "parks": "leisure=park",
    "school": "amenity=school",
    "schools": "amenity=school",
    "hospital": "amenity=hospital",
    "hospitals": "amenity=hospital",
    "cafe": "amenity=cafe",
    "cafes": "amenity=cafe",
    "bar": "amenity=bar",
    "bars": "amenity=bar",
    "pub": "amenity=pub",
    "pubs": "amenity=pub",
    "hotel": "tourism=hotel",
    "hotels": "tourism=hotel",
    "bank": "amenity=bank",
    "banks": "amenity=bank",
    "supermarket": "shop=supermarket",
    "supermarkets": "shop=supermarket",
    "pharmacy": "amenity=pharmacy",
    "pharmacies": "amenity=pharmacy",
    "cinema": "amenity=cinema",
    "cinemas": "amenity=cinema",
    "library": "amenity=library",
    "libraries": "amenity=library",
    "police": "amenity=police",
    "fire_station": "amenity=fire_station",
    "post_office": "amenity=post_office",
    "place_of_worship": "amenity=place_of_worship",
    "bus_stop": "highway=bus_stop",
    "train_station": "railway=station",
    "airport": "aeroway=aerodrome",
    "fuel": "amenity=fuel", # Gas station
    "parking": "amenity=parking",
    "atm": "amenity=atm",
    "fast_food": "amenity=fast_food",
    "doctors": "amenity=doctors",
    "dentist": "amenity=dentist",
    "veterinary": "amenity=veterinary",
    "theatre": "amenity=theatre",
    "nightclub": "amenity=nightclub",
    "community_centre": "amenity=community_centre",
    "social_facility": "amenity=social_facility",
    "marketplace": "amenity=marketplace",
    "public_building": "amenity=public_building",
    "recycling": "amenity=recycling",
    "toilets": "amenity=toilets",
    "bench": "amenity=bench",
    "drinking_water": "amenity=drinking_water",
    "fountain": "amenity=fountain",
    "shelter": "amenity=shelter",
    "telephone": "amenity=telephone",
    "waste_basket": "amenity=waste_basket",
    "waste_disposal": "amenity=waste_disposal",
    # Leisure tags
    "playground": "leisure=playground",
    "sports_centre": "leisure=sports_centre",
    "stadium": "leisure=stadium",
    "pitch": "leisure=pitch", # Sports pitch
    "track": "leisure=track", # Sports track
    "swimming_pool": "leisure=swimming_pool",
    "golf_course": "leisure=golf_course",
    "ice_rink": "leisure=ice_rink",
    "fitness_centre": "leisure=fitness_centre",
    "garden": "leisure=garden",
    "dog_park": "leisure=dog_park",
    "nature_reserve": "leisure=nature_reserve",
    "picnic_site": "leisure=picnic_site",
    "beach_resort": "leisure=beach_resort",
    "marina": "leisure=marina",
    "water_park": "leisure=water_park",
    "fishing": "leisure=fishing",
    "common": "leisure=common", # Village green
    # Shop tags
    "bakery": "shop=bakery",
    "butcher": "shop=butcher",
    "clothes": "shop=clothes",
    "convenience": "shop=convenience",
    "department_store": "shop=department_store",
    "electronics": "shop=electronics",
    "florist": "shop=florist",
    "furniture": "shop=furniture",
    "gift": "shop=gift",
    "hairdresser": "shop=hairdresser",
    "hardware": "shop=hardware",
    "jewelry": "shop=jewelry",
    "kiosk": "shop=kiosk",
    "laundry": "shop=laundry",
    "mall": "shop=mall", # Shopping mall
    "optician": "shop=optician",
    "pet": "shop=pet", # Pet store
    "shoes": "shop=shoes",
    "sports": "shop=sports", # Sports shop
    "stationery": "shop=stationery",
    "travel_agency": "shop=travel_agency",
    "book": "shop=books",
    "books": "shop=books",
    "music": "shop=music",
    "toys": "shop=toys",
    "car_repair": "shop=car_repair",
    "car_parts": "shop=car_parts",
    "bicycle": "shop=bicycle", # Bicycle shop
    # Tourism tags
    "museum": "tourism=museum",
    "gallery": "tourism=gallery",
    "zoo": "tourism=zoo",
    "theme_park": "tourism=theme_park",
    "attraction": "tourism=attraction",
    "viewpoint": "tourism=viewpoint",
    "information": "tourism=information", # Tourist information
    "artwork": "tourism=artwork",
    "guest_house": "tourism=guest_house",
    "motel": "tourism=motel",
    "hostel": "tourism=hostel",
    "chalet": "tourism=chalet",
    "camp_site": "tourism=camp_site",
    "caravan_site": "tourism=caravan_site",
    "picnic_table": "tourism=picnic_site" # Though picnic_site is leisure, a table itself could be tourism
}

# Helper function to convert a single Overpass API element to a GeoJSON Feature dictionary
def convert_osm_element_to_geojson_feature(element: Dict[str, Any], osm_tag_value_filter: Optional[str] = None) -> Optional[Dict[str, Any]]:
    """
    Converts a single Overpass API element to a GeoJSON Feature dictionary.
    Returns None if the element cannot be converted or lacks geometry.
    Applies an optional filter to include only elements with a specific tag and value.
    """
    if not element or "type" not in element or "id" not in element:
        return None

    osm_type = element["type"]
    osm_id = str(element["id"])
    properties = element.get("tags", {})

    # Apply tag filter if provided
    if osm_tag_value_filter:
        key, value = osm_tag_value_filter.split('=', 1)
        if not (properties.get(key) == value):
            # If it's a node, it might be a geometry node for a way/relation that *does* have the tag.
            # The Overpass query with "out geom" might return such nodes.
            # We'll let it pass for now and rely on higher-level logic to decide if it's a primary feature.
            # However, for constructing individual features, we are typically interested in those that *have* the tags.
            # This function is now more general. The caller of this function (within the main tool)
            # will decide which elements to process based on the primary query tags.
            pass # No strict filtering here, caller handles primary feature identification

    feature_id = f"{osm_type}/{osm_id}" # GeoJSON feature ID, can be non-unique if features are from different sources in a collection

    geojson_feature: Dict[str, Any] = {
        "type": "Feature",
        "id": feature_id, 
        "properties": properties,
        "geometry": None
    }

    if osm_type == "node" and "lat" in element and "lon" in element:
        geojson_feature["geometry"] = {
            "type": "Point",
            "coordinates": [float(element["lon"]), float(element["lat"])]
        }
    elif osm_type == "way" and "geometry" in element: # Assumes geometry from "out geom;"
        coords = [[float(pt["lon"]), float(pt["lat"])] for pt in element["geometry"]]
        if len(coords) >= 2: # Need at least 2 points for LineString, 4 for valid Polygon (3 unique + close)
            if coords[0][0] == coords[-1][0] and coords[0][1] == coords[-1][1] and len(coords) >= 4:
                geojson_feature["geometry"] = {
                    "type": "Polygon",
                    "coordinates": [coords] 
                }
            else:
                geojson_feature["geometry"] = {
                    "type": "LineString",
                    "coordinates": coords
                }
        else: # Not enough points
            return None
    elif osm_type == "relation":
        # Prefer "out geom;" if available and results in a usable geometry.
        # Overpass with "out geom;" on relations can be complex, sometimes returning members.
        # We'll prioritize "center" for simplicity if "geometry" isn't directly usable as Polygon/LineString.
        if "geometry" in element and isinstance(element["geometry"], list) and len(element["geometry"]) > 0:
            # Attempt to treat relation geometry like way geometry if it's a list of points
            # This is a simplification; true relation geometry might be MultiPolygon etc.
            coords = [[float(pt["lon"]), float(pt["lat"])] for pt in element["geometry"] if "lon" in pt and "lat" in pt]
            if len(coords) >= 2:
                if coords[0][0] == coords[-1][0] and coords[0][1] == coords[-1][1] and len(coords) >= 4:
                    geojson_feature["geometry"] = {"type": "Polygon", "coordinates": [coords]}
                else:
                    geojson_feature["geometry"] = {"type": "LineString", "coordinates": coords}
            # Fall through to center if complex geometry not parsable into simple Polygon/LineString
        
        if geojson_feature["geometry"] is None and "center" in element and "lat" in element["center"] and "lon" in element["center"]:
            geojson_feature["geometry"] = {
                "type": "Point",
                "coordinates": [float(element["center"]["lon"]), float(element["center"]["lat"])]
            }
        elif geojson_feature["geometry"] is None: # No usable geometry for relation
            return None
    else: # Unknown type or missing geometry info
        return None

    if not geojson_feature["geometry"]: # Final check
        return None

    return geojson_feature


# Helper function to create a GeoDataObject for a collection of features
def create_collection_geodata_object(
    features: List[Dict[str, Any]], 
    collection_type_name: str, # e.g., "Points", "Areas", "Lines"
    base_query_name: str, # e.g., "restaurants near Eiffel Tower"
    amenity_key_display: str, # e.g., "Restaurants"
    location_name_display: str, # e.g., "Eiffel Tower (using area bounds)" - for user-facing title/description
    osm_tag_kv_filter: str, # e.g. "amenity=restaurant"
    location_name_for_filename: str # e.g., "Eiffel Tower" - for cleaner filenames
    ) -> Optional[GeoDataObject]:
    """
    Creates a single GeoDataObject for a FeatureCollection of a specific geometry type.
    Saves the FeatureCollection to a single file.
    """
    if not features:
        return None

    # Create a FeatureCollection
    feature_collection = {
        "type": "FeatureCollection",
        "features": features
    }

    # Generate a unique ID and filename for the collection
    safe_amenity_name = amenity_key_display.lower().replace(" ", "_").replace("=", "_").replace(":", "_")
    # Use location_name_for_filename for a cleaner file path
    safe_location_for_file = location_name_for_filename.lower().replace(" ", "_").replace(",", "").replace("'", "")
    file_name = f"overpass_{safe_amenity_name}_{collection_type_name.lower()}_{safe_location_for_file}.json"
    
    data_url, unique_id = store_file(file_name, json.dumps(feature_collection).encode())

    # Calculate combined bounding box for the FeatureCollection
    all_lons: List[float] = []
    all_lats: List[float] = []
    for feature in features:
        if feature["geometry"]:
            geom_type = feature["geometry"]["type"]
            coords = feature["geometry"]["coordinates"]
            if geom_type == "Point":
                all_lons.append(coords[0])
                all_lats.append(coords[1])
            elif geom_type == "LineString":
                all_lons.extend([c[0] for c in coords])
                all_lats.extend([c[1] for c in coords])
            elif geom_type == "Polygon":
                # Coords is a list of linear rings, take the first (outer) ring
                poly_coords = coords[0]
                all_lons.extend([c[0] for c in poly_coords])
                all_lats.extend([c[1] for c in poly_coords])
            # TODO: Handle MultiPoint, MultiLineString, MultiPolygon if they occur

    bounding_box_str = None
    if all_lons and all_lats:
        min_lon, max_lon = min(all_lons), max(all_lons)
        min_lat, max_lat = min(all_lats), max(all_lats)
        
        # Create a small buffer if all features are points and very close, to make bbox visible
        is_all_points = all(f["geometry"]["type"] == "Point" for f in features if f["geometry"])
        if is_all_points and (max_lon - min_lon < 0.001) and (max_lat - min_lat < 0.001):
            buffer = 0.001 
            min_lon -= buffer; max_lon += buffer
            min_lat -= buffer; max_lat += buffer

        bounding_box_str = (
            f"POLYGON(({max_lon} {min_lat},"
                     f"{max_lon} {max_lat},"
                     f"{min_lon} {max_lat},"
                     f"{min_lon} {min_lat},"
                     f"{max_lon} {min_lat}))"
        )

    collection_name = f"{amenity_key_display} ({collection_type_name}) near {location_name_display}"
    description = f"{len(features)} {amenity_key_display.lower()} ({collection_type_name.lower()}) found matching '{osm_tag_kv_filter}' near {location_name_display}. Data from OpenStreetMap."

    # For a collection, top-level properties might be limited or summary.
    # Individual features retain their own properties.
    collection_properties = {
        "feature_count": len(features),
        "query_amenity_key": amenity_key_display,
        "query_location": location_name_display, # Keep descriptive location here
        "query_osm_tag": osm_tag_kv_filter,
        "geometry_type_collected": collection_type_name
    }

    geo_object = GeoDataObject(
        id=unique_id,
        data_source_id="geocodeOverpassCollection", # New data_source_id
        data_type=DataType.GEOJSON,
        data_origin=DataOrigin.TOOL,
        data_source="OpenStreetMap contributors",
        data_link=data_url,
        name=collection_name,
        title=collection_name,
        description=description,
        llm_description=description,
        score=0.85, # Slightly higher score for a processed collection
        bounding_box=bounding_box_str,
        layer_type="GeoJSON", # Could be "GeoJSON Points", "GeoJSON Polygons" etc. if FE can use it
        properties=collection_properties 
    )
    return geo_object

@tool
def geocode_using_overpass_to_geostate(
    state: Annotated[GeoDataAgentState, InjectedState], 
    tool_call_id: Annotated[str, InjectedToolCallId], 
    query: str, 
    amenity_key: str, # e.g. "restaurant", "park", "hospital" - to be mapped to OSM tags
<<<<<<< HEAD
    location_name: str, # e.g. "Paris", "London", "near the Colosseum", or a country name like "Germany"
    radius_meters: int = 10000, # Default search radius around a point, e.g. 10km. Used if location_name resolves to a point.
    max_results: int = 250, # Max results from Overpass. Default is 250. User can specify a different limit.
=======
    location_name: str, # e.g. "Paris", "London", "near the Colosseum"
    radius_meters: int = 10000, # Default search radius around a point, e.g. 10km
    max_results: int = 2500, # Max results from Overpass. Default is 2500. User can specify a different limit.
>>>>>>> e2700ab5
    timeout: int = 300  # Default timeout in seconds
) -> Union[Dict[str, Any], Command]:
    """
    Search for specific amenities (e.g., restaurants, parks, schools) near a given location using OpenStreetMap\'s Overpass API.
<<<<<<< HEAD
    This tool first attempts to resolve 'location_name':
    1. If 'location_name' corresponds to a known administrative area (like a country or region) in OpenStreetMap,
       the search will be performed strictly within the boundaries of that area.
    2. Otherwise, it geocodes 'location_name' to a point or bounding box.
       - If a bounding box is found, it's used for the search.
       - If only a point is found, 'radius_meters' is used to define the search area around that point.
    Results are grouped by geometry type (Points, Polygons, Lines) into separate GeoJSON FeatureCollection layers.

    If the number of results reaches 'max_results' (default 250), inform the user that the limit was hit
=======
    This tool geocodes the \'location_name\', then queries Overpass. 
    Results are grouped by geometry type (Points, Polygons, Lines) into separate GeoJSON FeatureCollection layers.

    If the number of results reaches \'max_results\' (default 2500), inform the user that the limit was hit
>>>>>>> e2700ab5
    and that they can request a different limit if more features are desired. 
    Also, warn the user that requesting a very high number of features can significantly
    decrease map performance and might lead to browser slowdowns or crashes.
    """
    
    # 1. Map amenity_key to OSM tag
    amenity_key_cleaned = amenity_key.lower().replace(" ", "_")
    osm_tag_kv = AMENITY_MAPPING.get(amenity_key_cleaned)
    if not osm_tag_kv:
        return Command(update={
            "messages": [*state["messages"], ToolMessage(name="geocode_using_overpass_to_geostate", content=f"Sorry, I don\'t know how to search for '{amenity_key}'. Please try a common amenity type.", tool_call_id=tool_call_id)]
        })
    
    amenity_key_display = amenity_key_cleaned.replace("_", " ").title()

    # 2. Geocode location_name: Attempt to get an OSM relation ID, then bbox, then point.
    # Request addressdetails=1 to potentially get osm_type and osm_id for relations.
    nominatim_url = f"https://nominatim.openstreetmap.org/search?q={location_name}&format=json&limit=1&addressdetails=1&polygon_geojson=0"
    
    osm_relation_id: Optional[int] = None
    lat: Optional[float] = None
    lon: Optional[float] = None
    bbox_coords: Optional[List[float]] = None 
    resolved_location_display_name: str = location_name
    search_mode_description: str = ""


    try:
        nominatim_response_req = requests.get(nominatim_url, headers=headers_geoweaver, timeout=20)
        nominatim_response_req.raise_for_status()
        location_data_list = nominatim_response_req.json()
        
        if not location_data_list:
            return Command(update={"messages": [*state["messages"], ToolMessage(name="geocode_using_overpass_to_geostate", content=f"Could not find location: {location_name}", tool_call_id=tool_call_id)]})
        
        location_data = location_data_list[0]
        resolved_location_display_name = location_data.get("display_name", location_name)

        # Prioritize OSM relation ID for area search
        if location_data.get("osm_type") == "relation" and "osm_id" in location_data:
            try:
                osm_relation_id = int(location_data["osm_id"])
                search_mode_description = f"within the boundaries of '{resolved_location_display_name}' (OSM Relation ID: {osm_relation_id})"
            except ValueError:
                osm_relation_id = None # Failed to parse ID, will fall back

        if osm_relation_id is None: # Fallback to bounding box if no relation ID or if preferred
            if "boundingbox" in location_data:
                raw_bbox = location_data["boundingbox"] # [south_lat, north_lat, west_lon, east_lon]
                if len(raw_bbox) == 4:
                    try:
                        bbox_coords = [float(raw_bbox[0]), float(raw_bbox[2]), float(raw_bbox[1]), float(raw_bbox[3])] # s, w, n, e
                        search_mode_description = f"within the bounding box of '{resolved_location_display_name}'"
                    except ValueError:
                        bbox_coords = None 
            
            if bbox_coords is None: # Fallback to lat/lon if no relation or bbox
                if "lat" in location_data and "lon" in location_data:
                    lat = float(location_data["lat"])
                    lon = float(location_data["lon"])
                    search_mode_description = f"within {radius_meters}m of the center of '{resolved_location_display_name}'"
                else:
                    return Command(update={"messages": [*state["messages"], ToolMessage(name="geocode_using_overpass_to_geostate", content=f"Could not determine a usable geographic filter (area, bounding box, or center point) for: {location_name}", tool_call_id=tool_call_id)]})

    except requests.exceptions.RequestException as e:
        return Command(update={"messages": [*state["messages"], ToolMessage(name="geocode_using_overpass_to_geostate", content=f"Error geocoding '{location_name}': {str(e)}", tool_call_id=tool_call_id)]})
    except (KeyError, IndexError, ValueError) as e:
        return Command(update={"messages": [*state["messages"], ToolMessage(name="geocode_using_overpass_to_geostate", content=f"Could not parse geocoding result for '{location_name}': {str(e)}", tool_call_id=tool_call_id)]})

    # 3. Construct Overpass API query
    osm_query_key, osm_query_value = osm_tag_kv.split('=', 1)
    
    overpass_query_parts: List[str] = [f"[out:json][timeout:{timeout}];"]
    
    if osm_relation_id is not None:
        # Area-based search using relation ID
        overpass_query_parts.append(f"rel({osm_relation_id});map_to_area->.search_area;")
        overpass_query_parts.append("(")
        overpass_query_parts.append(f'  node["{osm_query_key}"="{osm_query_value}"](area.search_area);')
        overpass_query_parts.append(f'  way["{osm_query_key}"="{osm_query_value}"](area.search_area);')
        overpass_query_parts.append(f'  relation["{osm_query_key}"="{osm_query_value}"](area.search_area);')
        overpass_query_parts.append(");")
    elif bbox_coords:
        # Bounding box search
        s, w, n, e = bbox_coords
        location_filter = f"({s},{w},{n},{e})"
        overpass_query_parts.append("(")
        overpass_query_parts.append(f'  node["{osm_query_key}"="{osm_query_value}"]{location_filter};')
        overpass_query_parts.append(f'  way["{osm_query_key}"="{osm_query_value}"]{location_filter};')
        overpass_query_parts.append(f'  relation["{osm_query_key}"="{osm_query_value}"]{location_filter};')
        overpass_query_parts.append(");")
    elif lat is not None and lon is not None:
        # Radius around point search
        location_filter = f"(around:{radius_meters},{lat},{lon})"
        overpass_query_parts.append("(")
        overpass_query_parts.append(f'  node["{osm_query_key}"="{osm_query_value}"]{location_filter};')
        overpass_query_parts.append(f'  way["{osm_query_key}"="{osm_query_value}"]{location_filter};')
        overpass_query_parts.append(f'  relation["{osm_query_key}"="{osm_query_value}"]{location_filter};')
        overpass_query_parts.append(");")
    else:
        return Command(update={"messages": [*state["messages"], ToolMessage(name="geocode_using_overpass_to_geostate", content="Failed to establish a location filter (area, bbox, or radius) for Overpass query.", tool_call_id=tool_call_id)]})
        
    overpass_query_parts.append(f"out geom {max_results};")
    overpass_query = "\n".join(overpass_query_parts)

    # 4. Execute Overpass API query
    overpass_api_url = "https://overpass-api.de/api/interpreter"
    try:
        api_response = requests.post(overpass_api_url, data={"data": overpass_query}, headers={**headers_geoweaver, "Content-Type": "application/x-www-form-urlencoded"}, timeout=timeout + 10) # API timeout slightly longer
        api_response.raise_for_status()
        overpass_data = api_response.json()
    except requests.exceptions.Timeout:
        return Command(update={"messages": [*state["messages"], ToolMessage(name="geocode_using_overpass_to_geostate", content=f"Overpass API query for '{amenity_key_display}' near '{resolved_location_display_name}' timed out after {timeout} seconds.", tool_call_id=tool_call_id)]})
    except requests.exceptions.HTTPError as e:
        error_detail = e.response.text[:500] if e.response else str(e)
        error_message_content = f"Overpass API error for '{amenity_key_display}' near '{resolved_location_display_name}'. Status: {e.response.status_code if e.response else 'N/A'}. Details: {error_detail}"
        if "runtime error: Query timed out" in error_detail or "runtime error: load_query" in error_detail:
             error_message_content = f"Overpass API query for '{amenity_key_display}' near '{resolved_location_display_name}' was too complex or timed out. Try a smaller radius or more specific location. Details: {error_detail}"
        return Command(update={"messages": [*state["messages"], ToolMessage(name="geocode_using_overpass_to_geostate", content=error_message_content, tool_call_id=tool_call_id)]})
    except requests.exceptions.RequestException as e:
        return Command(update={"messages": [*state["messages"], ToolMessage(name="geocode_using_overpass_to_geostate", content=f"Error connecting to Overpass API: {str(e)}", tool_call_id=tool_call_id)]})
    except json.JSONDecodeError:
        return Command(update={"messages": [*state["messages"], ToolMessage(name="geocode_using_overpass_to_geostate", content=f"Error parsing Overpass API response. Response was: {api_response.text[:200]}...", tool_call_id=tool_call_id)]})

    # 5. Process elements and group by geometry type
    if "elements" not in overpass_data or not overpass_data["elements"]:
        return Command(update={"messages": [*state["messages"], ToolMessage(name="geocode_using_overpass_to_geostate", content=f"No '{amenity_key_display}' found {search_mode_description}.", tool_call_id=tool_call_id)]})

    point_features: List[Dict[str, Any]] = []
    polygon_features: List[Dict[str, Any]] = []
    linestring_features: List[Dict[str, Any]] = []
    
    # Track processed OSM elements to avoid duplicates if "out geom" returns nodes of ways/relations.
    # We are primarily interested in the elements that directly have the queried tag.
    processed_osm_ids = set() 

    for element in overpass_data["elements"]:
        if "type" not in element or "id" not in element:
            continue
        
        osm_element_id = f"{element['type']}/{element['id']}"

        # Only process elements that have the primary tag we searched for, 
        # or nodes that are part of ways/relations (which convert_osm_element_to_geojson_feature might handle if they have geometry)
        # The main filter is that the element itself should have the tag for it to be a primary feature.
        element_tags = element.get("tags", {})
        if not (element_tags.get(osm_query_key) == osm_query_value):
            # If it's a node without the tag, it might be part of a way/relation that has the tag.
            # These are typically used by "out geom" to provide coordinates for ways/relations.
            # We don't want to create separate features for these unless they are standalone points with the tag.
            # The convert_osm_element_to_geojson_feature will still process them if they have geometry.
            # The grouping logic below will capture their geometry if they are part of a larger feature.
            # For now, we're only making GeoJSON features out of elements that directly match the query tag.
            # This simplification means we might miss drawing isolated geometry nodes if they aren't part of a tagged way/relation.
            # However, "out geom" on a way/relation should give us its full geometry.
            # If an element is a primary feature (has the tag), process it.
             pass # Let it be processed by convert_osm_element_to_geojson_feature

        if osm_element_id in processed_osm_ids: # Avoid reprocessing if an element appears multiple times (e.g. node in multiple ways)
            continue

        feature_dict = convert_osm_element_to_geojson_feature(element) # Pass osm_tag_kv for potential filtering if needed

        if feature_dict and feature_dict["geometry"]:
            # Ensure the feature actually has the tag we're looking for if it's not a node.
            # Nodes might be part of a way/relation that has the tag.
            # For primary features (ways, relations with tags), they must have the tag.
            # For nodes, they are included if they have the tag OR if they are just geometry for ways/rels.
            # The convert_osm_element_to_geojson_feature doesn't strictly filter by tag anymore,
            # so we do a check here for non-node elements if they are meant to be primary features.
            element_tags = feature_dict.get("properties", {})
            is_primary_tagged_feature = element_tags.get(osm_query_key) == osm_query_value

            if element['type'] != 'node' and not is_primary_tagged_feature:
                # This way or relation doesn't have the primary tag, so skip creating a feature from it,
                # even if "out geom" produced some geometry for it.
                continue
            
            # If it's a node, it's included if it has geometry (it could be a standalone tagged node, 
            # or a geometry node for a way/relation).
            # If it's a way/relation, it's included if it has the primary tag and geometry.

            processed_osm_ids.add(osm_element_id) # Mark as processed
            geom_type = feature_dict["geometry"]["type"]
            if geom_type == "Point":
                point_features.append(feature_dict)
            elif geom_type == "Polygon":
                polygon_features.append(feature_dict)
            elif geom_type == "LineString":
                linestring_features.append(feature_dict)
            # Note: Multi-geometries (MultiPoint, MultiPolygon etc.) are not explicitly handled here yet.
            # convert_osm_element_to_geojson_feature currently produces simple geometries.

    created_collections: List[GeoDataObject] = []
    # Changed from collection_summaries_for_llm to actionable_layers_info
    actionable_layers_info = []

    if point_features:
        collection_obj = create_collection_geodata_object(
            point_features, "Points", query, amenity_key_display, 
            resolved_location_display_name, # For display
            osm_tag_kv,
            location_name # Original location_name for filename
        )
        if collection_obj:
            created_collections.append(collection_obj)
            actionable_layers_info.append({"name": collection_obj.name, "type": "Points", "count": len(point_features), "id": collection_obj.id, "data_source_id": "geocodeOverpassCollection"})
    
    if polygon_features:
        collection_obj = create_collection_geodata_object(
            polygon_features, "Areas", query, amenity_key_display, 
            resolved_location_display_name, # For display
            osm_tag_kv,
            location_name # Original location_name for filename
        )
        if collection_obj:
            created_collections.append(collection_obj)
            actionable_layers_info.append({"name": collection_obj.name, "type": "Areas", "count": len(polygon_features), "id": collection_obj.id, "data_source_id": "geocodeOverpassCollection"})

    if linestring_features:
        collection_obj = create_collection_geodata_object(
            linestring_features, "Lines", query, amenity_key_display, 
            resolved_location_display_name, # For display
            osm_tag_kv,
            location_name # Original location_name for filename
        )
        if collection_obj:
            created_collections.append(collection_obj)
            actionable_layers_info.append({"name": collection_obj.name, "type": "Lines", "count": len(linestring_features), "id": collection_obj.id, "data_source_id": "geocodeOverpassCollection"})
                
    if not created_collections:
         return Command(update={"messages": [*state["messages"], ToolMessage(name="geocode_using_overpass_to_geostate", content=f"No '{amenity_key_display}' found with parsable geometry {search_mode_description}.", tool_call_id=tool_call_id)]})

    current_geodata = state.get("global_geodata", [])
    if not isinstance(current_geodata, list): current_geodata = []
    current_geodata.extend(created_collections)

    # 6. Return success message, structured for agent to easily call set_result_list
    total_features_found = len(point_features) + len(polygon_features) + len(linestring_features)
    
    if not actionable_layers_info: 
        tool_message_content = f"Found {amenity_key_display} {search_mode_description}, but could not form any distinct geometry layers."
    else:
<<<<<<< HEAD
        tool_message_content = f"Found {total_features_found} '{amenity_key_display}' feature(s) {search_mode_description}. Created {len(created_collections)} collection layer(s). "
        
        # Check if the max_results limit was hit
        if total_features_found >= max_results:
            tool_message_content += f"Note: The max_results limit of {max_results} was hit. You can request a different limit if more features are desired."
        
=======
        tool_message_content = f"Found {total_features_found} '{amenity_key_display}' feature(s) near '{resolved_location_display_name}'. Created {len(created_collections)} collection layer(s). "
        
        # Check if the max_results limit was hit
        if total_features_found == max_results:
            limit_hit_message = (
                f"The query returned the maximum allowed number of features ({max_results}). "
                f"If you need more results, you can ask me to increase this limit. "
                f"However, please be aware that a very large number of features can significantly degrade map performance."
            )
            tool_message_content += f"LIMIT_INFO: {limit_hit_message}. "

>>>>>>> e2700ab5
        # Provide structured info for the agent and clear instructions on how to respond to the user.
        layer_details_for_agent = json.dumps(actionable_layers_info)
        user_response_guidance = (
            f"Call 'set_result_list' to make these layers available. "
            f"In your response to the user, list the layers by their 'name' (e.g., \"{actionable_layers_info[0]['name'] if actionable_layers_info else 'Layer Name'}\") "
            f"and state that they are available to be added to the map from the layer list. "
            f"Do NOT include direct file paths, sandbox links, or any other internal storage paths in your textual response or as Markdown links."
        )
        tool_message_content += f"Actionable layer details: {layer_details_for_agent}. User response guidance: {user_response_guidance}"

    return Command(update={
        "messages": [*state["messages"], ToolMessage(name="geocode_using_overpass_to_geostate", content=tool_message_content, tool_call_id=tool_call_id)],
        "global_geodata": current_geodata
    })


"""
Additional notable finds for even more geocoding:
OpenStreetMap Overpass API: bit more mighty
https://wiki.openstreetmap.org/wiki/Overpass_API#Quick_Start_(60_seconds):_for_Developers/Programmers

Combining e.g. Geonames Latitude & Longitude + Admin Level + https://global.mapit.mysociety.org could show us bounding boxes

Geoapify
https://apidocs.geoapify.com/docs/boundaries/

Geoboundaries
https://www.geoboundaries.org/
"""<|MERGE_RESOLUTION|>--- conflicted
+++ resolved
@@ -527,20 +527,13 @@
     tool_call_id: Annotated[str, InjectedToolCallId], 
     query: str, 
     amenity_key: str, # e.g. "restaurant", "park", "hospital" - to be mapped to OSM tags
-<<<<<<< HEAD
     location_name: str, # e.g. "Paris", "London", "near the Colosseum", or a country name like "Germany"
     radius_meters: int = 10000, # Default search radius around a point, e.g. 10km. Used if location_name resolves to a point.
-    max_results: int = 250, # Max results from Overpass. Default is 250. User can specify a different limit.
-=======
-    location_name: str, # e.g. "Paris", "London", "near the Colosseum"
-    radius_meters: int = 10000, # Default search radius around a point, e.g. 10km
     max_results: int = 2500, # Max results from Overpass. Default is 2500. User can specify a different limit.
->>>>>>> e2700ab5
     timeout: int = 300  # Default timeout in seconds
 ) -> Union[Dict[str, Any], Command]:
     """
-    Search for specific amenities (e.g., restaurants, parks, schools) near a given location using OpenStreetMap\'s Overpass API.
-<<<<<<< HEAD
+    Search for specific amenities (e.g., restaurants, parks, schools) near a given location using OpenStreetMap's Overpass API.
     This tool first attempts to resolve 'location_name':
     1. If 'location_name' corresponds to a known administrative area (like a country or region) in OpenStreetMap,
        the search will be performed strictly within the boundaries of that area.
@@ -549,13 +542,7 @@
        - If only a point is found, 'radius_meters' is used to define the search area around that point.
     Results are grouped by geometry type (Points, Polygons, Lines) into separate GeoJSON FeatureCollection layers.
 
-    If the number of results reaches 'max_results' (default 250), inform the user that the limit was hit
-=======
-    This tool geocodes the \'location_name\', then queries Overpass. 
-    Results are grouped by geometry type (Points, Polygons, Lines) into separate GeoJSON FeatureCollection layers.
-
-    If the number of results reaches \'max_results\' (default 2500), inform the user that the limit was hit
->>>>>>> e2700ab5
+    If the number of results reaches 'max_results' (default 2500), inform the user that the limit was hit
     and that they can request a different limit if more features are desired. 
     Also, warn the user that requesting a very high number of features can significantly
     decrease map performance and might lead to browser slowdowns or crashes.
@@ -566,7 +553,7 @@
     osm_tag_kv = AMENITY_MAPPING.get(amenity_key_cleaned)
     if not osm_tag_kv:
         return Command(update={
-            "messages": [*state["messages"], ToolMessage(name="geocode_using_overpass_to_geostate", content=f"Sorry, I don\'t know how to search for '{amenity_key}'. Please try a common amenity type.", tool_call_id=tool_call_id)]
+            "messages": [*state["messages"], ToolMessage(name="geocode_using_overpass_to_geostate", content=f"Sorry, I don't know how to search for '{amenity_key}'. Please try a common amenity type.", tool_call_id=tool_call_id)]
         })
     
     amenity_key_display = amenity_key_cleaned.replace("_", " ").title()
@@ -632,7 +619,9 @@
     
     if osm_relation_id is not None:
         # Area-based search using relation ID
-        overpass_query_parts.append(f"rel({osm_relation_id});map_to_area->.search_area;")
+        # Add 3600000000 to the OSM relation ID to make it an area ID for Overpass
+        overpass_area_id = osm_relation_id + 3600000000
+        overpass_query_parts.append(f"area({overpass_area_id})->.search_area;") # Correct way to define area from relation ID
         overpass_query_parts.append("(")
         overpass_query_parts.append(f'  node["{osm_query_key}"="{osm_query_value}"](area.search_area);')
         overpass_query_parts.append(f'  way["{osm_query_key}"="{osm_query_value}"](area.search_area);')
@@ -668,12 +657,12 @@
         api_response.raise_for_status()
         overpass_data = api_response.json()
     except requests.exceptions.Timeout:
-        return Command(update={"messages": [*state["messages"], ToolMessage(name="geocode_using_overpass_to_geostate", content=f"Overpass API query for '{amenity_key_display}' near '{resolved_location_display_name}' timed out after {timeout} seconds.", tool_call_id=tool_call_id)]})
+        return Command(update={"messages": [*state["messages"], ToolMessage(name="geocode_using_overpass_to_geostate", content=f"Overpass API query for '{amenity_key_display}' {search_mode_description} timed out after {timeout} seconds.", tool_call_id=tool_call_id)]})
     except requests.exceptions.HTTPError as e:
         error_detail = e.response.text[:500] if e.response else str(e)
-        error_message_content = f"Overpass API error for '{amenity_key_display}' near '{resolved_location_display_name}'. Status: {e.response.status_code if e.response else 'N/A'}. Details: {error_detail}"
+        error_message_content = f"Overpass API error for '{amenity_key_display}' {search_mode_description}. Status: {e.response.status_code if e.response else 'N/A'}. Details: {error_detail}"
         if "runtime error: Query timed out" in error_detail or "runtime error: load_query" in error_detail:
-             error_message_content = f"Overpass API query for '{amenity_key_display}' near '{resolved_location_display_name}' was too complex or timed out. Try a smaller radius or more specific location. Details: {error_detail}"
+             error_message_content = f"Overpass API query for '{amenity_key_display}' {search_mode_description} was too complex or timed out. Try a smaller radius or more specific location/area. Details: {error_detail}"
         return Command(update={"messages": [*state["messages"], ToolMessage(name="geocode_using_overpass_to_geostate", content=error_message_content, tool_call_id=tool_call_id)]})
     except requests.exceptions.RequestException as e:
         return Command(update={"messages": [*state["messages"], ToolMessage(name="geocode_using_overpass_to_geostate", content=f"Error connecting to Overpass API: {str(e)}", tool_call_id=tool_call_id)]})
@@ -688,8 +677,6 @@
     polygon_features: List[Dict[str, Any]] = []
     linestring_features: List[Dict[str, Any]] = []
     
-    # Track processed OSM elements to avoid duplicates if "out geom" returns nodes of ways/relations.
-    # We are primarily interested in the elements that directly have the queried tag.
     processed_osm_ids = set() 
 
     for element in overpass_data["elements"]:
@@ -698,47 +685,23 @@
         
         osm_element_id = f"{element['type']}/{element['id']}"
 
-        # Only process elements that have the primary tag we searched for, 
-        # or nodes that are part of ways/relations (which convert_osm_element_to_geojson_feature might handle if they have geometry)
-        # The main filter is that the element itself should have the tag for it to be a primary feature.
         element_tags = element.get("tags", {})
         if not (element_tags.get(osm_query_key) == osm_query_value):
-            # If it's a node without the tag, it might be part of a way/relation that has the tag.
-            # These are typically used by "out geom" to provide coordinates for ways/relations.
-            # We don't want to create separate features for these unless they are standalone points with the tag.
-            # The convert_osm_element_to_geojson_feature will still process them if they have geometry.
-            # The grouping logic below will capture their geometry if they are part of a larger feature.
-            # For now, we're only making GeoJSON features out of elements that directly match the query tag.
-            # This simplification means we might miss drawing isolated geometry nodes if they aren't part of a tagged way/relation.
-            # However, "out geom" on a way/relation should give us its full geometry.
-            # If an element is a primary feature (has the tag), process it.
-             pass # Let it be processed by convert_osm_element_to_geojson_feature
-
-        if osm_element_id in processed_osm_ids: # Avoid reprocessing if an element appears multiple times (e.g. node in multiple ways)
+             pass 
+
+        if osm_element_id in processed_osm_ids: 
             continue
 
-        feature_dict = convert_osm_element_to_geojson_feature(element) # Pass osm_tag_kv for potential filtering if needed
+        feature_dict = convert_osm_element_to_geojson_feature(element) 
 
         if feature_dict and feature_dict["geometry"]:
-            # Ensure the feature actually has the tag we're looking for if it's not a node.
-            # Nodes might be part of a way/relation that has the tag.
-            # For primary features (ways, relations with tags), they must have the tag.
-            # For nodes, they are included if they have the tag OR if they are just geometry for ways/rels.
-            # The convert_osm_element_to_geojson_feature doesn't strictly filter by tag anymore,
-            # so we do a check here for non-node elements if they are meant to be primary features.
             element_tags = feature_dict.get("properties", {})
             is_primary_tagged_feature = element_tags.get(osm_query_key) == osm_query_value
 
             if element['type'] != 'node' and not is_primary_tagged_feature:
-                # This way or relation doesn't have the primary tag, so skip creating a feature from it,
-                # even if "out geom" produced some geometry for it.
                 continue
             
-            # If it's a node, it's included if it has geometry (it could be a standalone tagged node, 
-            # or a geometry node for a way/relation).
-            # If it's a way/relation, it's included if it has the primary tag and geometry.
-
-            processed_osm_ids.add(osm_element_id) # Mark as processed
+            processed_osm_ids.add(osm_element_id) 
             geom_type = feature_dict["geometry"]["type"]
             if geom_type == "Point":
                 point_features.append(feature_dict)
@@ -746,19 +709,16 @@
                 polygon_features.append(feature_dict)
             elif geom_type == "LineString":
                 linestring_features.append(feature_dict)
-            # Note: Multi-geometries (MultiPoint, MultiPolygon etc.) are not explicitly handled here yet.
-            # convert_osm_element_to_geojson_feature currently produces simple geometries.
 
     created_collections: List[GeoDataObject] = []
-    # Changed from collection_summaries_for_llm to actionable_layers_info
     actionable_layers_info = []
 
     if point_features:
         collection_obj = create_collection_geodata_object(
             point_features, "Points", query, amenity_key_display, 
-            resolved_location_display_name, # For display
+            resolved_location_display_name, 
             osm_tag_kv,
-            location_name # Original location_name for filename
+            location_name 
         )
         if collection_obj:
             created_collections.append(collection_obj)
@@ -767,9 +727,9 @@
     if polygon_features:
         collection_obj = create_collection_geodata_object(
             polygon_features, "Areas", query, amenity_key_display, 
-            resolved_location_display_name, # For display
+            resolved_location_display_name, 
             osm_tag_kv,
-            location_name # Original location_name for filename
+            location_name 
         )
         if collection_obj:
             created_collections.append(collection_obj)
@@ -778,9 +738,9 @@
     if linestring_features:
         collection_obj = create_collection_geodata_object(
             linestring_features, "Lines", query, amenity_key_display, 
-            resolved_location_display_name, # For display
+            resolved_location_display_name, 
             osm_tag_kv,
-            location_name # Original location_name for filename
+            location_name
         )
         if collection_obj:
             created_collections.append(collection_obj)
@@ -793,24 +753,14 @@
     if not isinstance(current_geodata, list): current_geodata = []
     current_geodata.extend(created_collections)
 
-    # 6. Return success message, structured for agent to easily call set_result_list
     total_features_found = len(point_features) + len(polygon_features) + len(linestring_features)
     
     if not actionable_layers_info: 
         tool_message_content = f"Found {amenity_key_display} {search_mode_description}, but could not form any distinct geometry layers."
     else:
-<<<<<<< HEAD
         tool_message_content = f"Found {total_features_found} '{amenity_key_display}' feature(s) {search_mode_description}. Created {len(created_collections)} collection layer(s). "
         
-        # Check if the max_results limit was hit
         if total_features_found >= max_results:
-            tool_message_content += f"Note: The max_results limit of {max_results} was hit. You can request a different limit if more features are desired."
-        
-=======
-        tool_message_content = f"Found {total_features_found} '{amenity_key_display}' feature(s) near '{resolved_location_display_name}'. Created {len(created_collections)} collection layer(s). "
-        
-        # Check if the max_results limit was hit
-        if total_features_found == max_results:
             limit_hit_message = (
                 f"The query returned the maximum allowed number of features ({max_results}). "
                 f"If you need more results, you can ask me to increase this limit. "
@@ -818,12 +768,10 @@
             )
             tool_message_content += f"LIMIT_INFO: {limit_hit_message}. "
 
->>>>>>> e2700ab5
-        # Provide structured info for the agent and clear instructions on how to respond to the user.
         layer_details_for_agent = json.dumps(actionable_layers_info)
         user_response_guidance = (
             f"Call 'set_result_list' to make these layers available. "
-            f"In your response to the user, list the layers by their 'name' (e.g., \"{actionable_layers_info[0]['name'] if actionable_layers_info else 'Layer Name'}\") "
+            f"In your response to the user, list the layers by their 'name' (e.g., \\"{actionable_layers_info[0]['name'] if actionable_layers_info else 'Layer Name'}\\") "
             f"and state that they are available to be added to the map from the layer list. "
             f"Do NOT include direct file paths, sandbox links, or any other internal storage paths in your textual response or as Markdown links."
         )
