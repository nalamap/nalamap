from dotenv import load_dotenv
import os

<<<<<<< HEAD
llm_provider = os.getenv("LLM_PROVIDER", "azure").lower()
=======
# Load environment variables from .env file
load_dotenv()
llm_provider = os.getenv("LLM_PROVIDER").lower()
>>>>>>> 664208da

if llm_provider == "openai":
    from .openai import get_llm
elif llm_provider == "azure":
    from .azureai import get_llm
elif llm_provider == "anthropic":
    from .anthropic import get_llm
elif llm_provider == "deepseek":
    from .deepseek import get_llm
else:
    raise ValueError(f"Unsupported LLM provider: {llm_provider}")<|MERGE_RESOLUTION|>--- conflicted
+++ resolved
@@ -1,13 +1,10 @@
 from dotenv import load_dotenv
 import os
 
-<<<<<<< HEAD
-llm_provider = os.getenv("LLM_PROVIDER", "azure").lower()
-=======
 # Load environment variables from .env file
 load_dotenv()
-llm_provider = os.getenv("LLM_PROVIDER").lower()
->>>>>>> 664208da
+llm_provider = os.getenv("LLM_PROVIDER", "azure").lower()
+
 
 if llm_provider == "openai":
     from .openai import get_llm
